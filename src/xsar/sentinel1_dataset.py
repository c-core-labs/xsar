# -*- coding: utf-8 -*-
import pdb

import logging
import warnings
import numpy as np
import xarray
from scipy.interpolate import RectBivariateSpline
import xarray as xr
import dask
import rasterio
import rasterio.features
import rioxarray
import time
from scipy.interpolate import interp1d

from .utils import timing, map_blocks_coords, BlockingActorProxy, merge_yaml, get_glob, \
    to_lon180
from affine import Affine
from .sentinel1_meta import Sentinel1Meta
from .ipython_backends import repr_mimebundle
import yaml
import datatree
from scipy.spatial import KDTree
<<<<<<< HEAD
from .base_dataset import BaseDataset
=======
import datetime 
>>>>>>> 42a018a7

logger = logging.getLogger('xsar.sentinel1_dataset')
logger.addHandler(logging.NullHandler())

# we know tiff as no geotransform : ignore warning
warnings.filterwarnings("ignore", category=rasterio.errors.NotGeoreferencedWarning)

# allow nan without warnings
# some dask warnings are still non filtered: https://github.com/dask/dask/issues/3245
np.errstate(invalid='ignore')

mapping_dataset_geoloc = {'latitude': 'latitude',
                          'longitude': 'longitude',
                          'incidence': 'incidenceAngle',
                          'elevation': 'elevationAngle',
                          'altitude': 'height',
                          'azimuth_time': 'azimuthTime',
                          'slant_range_time': 'slantRangeTime'}


# noinspection PyTypeChecker
class Sentinel1Dataset(BaseDataset):
    """
    Handle a SAFE subdataset.
    A dataset might contain several tiff files (multiples polarizations), but all tiff files must share the same footprint.

    The main attribute useful to the end-user is `self.dataset` (`xarray.Dataset` , with all variables parsed from xml and tiff files.)

    Parameters
    ----------
    dataset_id: str or Sentinel1Meta object

        if str, it can be a path, or a gdal dataset identifier like `'SENTINEL1_DS:%s:WV_001' % filename`)

    resolution: dict, number or string, optional
        resampling dict like `{'line': 20, 'sample': 20}` where 20 is in pixels.

        if a number, dict will be constructed from `{'line': number, 'sample': number}`

        if str, it must end with 'm' (meters), like '100m'. dict will be computed from sensor pixel size.

    resampling: rasterio.enums.Resampling or str, optional

        Only used if `resolution` is not None.

        ` rasterio.enums.Resampling.rms` by default. `rasterio.enums.Resampling.nearest` (decimation) is fastest.

    luts: bool, optional

        if `True` return also luts as variables (ie `sigma0_lut`, `gamma0_lut`, etc...). False by default.

    chunks: dict, optional

        dict with keys ['pol','line','sample'] (dask chunks).

    dtypes: None or dict, optional

        Specify the data type for each variable.

    patch_variable: bool, optional

        activate or not variable pathching ( currently noise lut correction for IPF2.9X)

    lazyloading: bool, optional
        activate or not the lazy loading of the high resolution fields

    """

    def __init__(self, dataset_id, resolution=None,
                 resampling=rasterio.enums.Resampling.rms,
                 luts=False, chunks={'line': 5000, 'sample': 5000},
                 dtypes=None, patch_variable=True, lazyloading=True):
        # default dtypes
        if dtypes is not None:
            self._dtypes.update(dtypes)

        # default meta for map_blocks output.
        # as asarray is imported from numpy, it's a numpy array.
        # but if later we decide to import asarray from cupy, il will be a cupy.array (gpu)
        self.s1meta = None
        self.interpolation_func_slc = {}
        """`xsar.Sentinel1Meta` object"""

        if not isinstance(dataset_id, Sentinel1Meta):
            self.s1meta = BlockingActorProxy(Sentinel1Meta, dataset_id)
            # check serializable
            # import pickle
            # s1meta = pickle.loads(pickle.dumps(self.s1meta))
            # assert isinstance(s1meta.coords2ll(100, 100),tuple)
        else:
            # we want self.s1meta to be a dask actor on a worker
            self.s1meta = BlockingActorProxy(Sentinel1Meta.from_dict, dataset_id.dict)
        del dataset_id
        self.objet_meta = self.s1meta

        if self.s1meta.multidataset:
            raise IndexError(
                """Can't open an multi-dataset. Use `xsar.Sentinel1Meta('%s').subdatasets` to show availables ones""" % self.s1meta.path
            )
        # security to prevent using resolution argument with SLC
        if self.s1meta.product == 'SLC' and 'WV' not in self.s1meta.swath:  # TOPS cases
            resolution = None
            logger.warning('xsar is not handling resolution change for SLC TOPS products. resolution set to `None`')
        # build datatree
        DN_tmp = self._load_digital_number(resolution=resolution, resampling=resampling, chunks=chunks)
        ### geoloc
        geoloc = self.s1meta.geoloc
        geoloc.attrs['history'] = 'annotations'
        ### bursts
        bu = self.s1meta._bursts
        bu.attrs['history'] = 'annotations'

        # azimuth fm rate
        FM = self.s1meta.azimuth_fmrate
        FM.attrs['history'] = 'annotations'

        # doppler
        dop = self.s1meta._doppler_estimate
        dop.attrs['history'] = 'annotations'
        
        # calibration LUTs
        ds_luts = self.s1meta.get_calibration_luts()
        ds_luts.attrs['history'] = 'calibration'

        # noise levels LUTs
        ds_noise_range = self.s1meta.get_noise_range_raw()
        ds_noise_range.attrs['history'] = 'noise'
        ds_noise_azi = self.s1meta.get_noise_azi_raw()
        if self.s1meta.swath=='WV':
            ds_noise_azi['noise_lut'] = self._patch_lut(ds_noise_azi['noise_lut']) # patch applied here is distinct to same patch applied on interpolated noise LUT
        ds_noise_azi.attrs['history'] = 'noise'


        self.datatree = datatree.DataTree.from_dict({'measurement': DN_tmp, 'geolocation_annotation': geoloc,
                                                     'bursts': bu, 'FMrate': FM, 'doppler_estimate': dop,
                                                     # 'image_information':
                                                     'orbit': self.s1meta.orbit,
                                                     'image': self.s1meta.image,
                                                     'calibration':ds_luts,
                                                     'noise_range':ds_noise_range,
                                                     'noise_azimuth':ds_noise_azi
                                                     })

        # self.datatree['measurement'].ds = .from_dict({'measurement':self._load_digital_number(resolution=resolution, resampling=resampling, chunks=chunks)
        # self._dataset = self.datatree['measurement'].ds #the two variables should be linked then.
        self._dataset = self.datatree[
            'measurement'].to_dataset()  # test oct 22 to see if then I can modify variables of the dt
        for att in ['name', 'short_name', 'product', 'safe', 'swath', 'multidataset']:
            if att not in self.datatree.attrs:
                # tmp = xr.DataArray(self.s1meta.__getattr__(att),attrs={'source':'filename decoding'})
                self.datatree.attrs[att] = self.s1meta.__getattr__(att)
                self._dataset.attrs[att] = self.s1meta.__getattr__(att)

        self._dataset = xr.merge([xr.Dataset({'time': self.get_burst_azitime}), self._dataset])
        value_res_sample = self.s1meta.image['slantRangePixelSpacing']
        value_res_line = self.s1meta.image['azimuthPixelSpacing']
        refe_spacing = 'slant'
        if resolution is not None:
            refe_spacing = 'ground'  # if the data sampling changed it means that the quantities are projected on ground
            if isinstance(resolution, str):
                value_res_sample = float(resolution.replace('m', ''))
                value_res_line = value_res_sample
            elif isinstance(resolution, dict):
                value_res_sample = self.s1meta.image['slantRangePixelSpacing'] * resolution['sample']
                value_res_line = self.s1meta.image['azimuthPixelSpacing'] * resolution['line']
            else:
                logger.warning('resolution type not handle (%s) should be str or dict -> sampleSpacing'
                               ' and lineSpacing are not correct', type(resolution))
        self._dataset['sampleSpacing'] = xarray.DataArray(value_res_sample,
                                                          attrs={'units': 'm', 'referential': refe_spacing})
        self._dataset['lineSpacing'] = xarray.DataArray(value_res_line, attrs={'units': 'm'})
        # dataset principal

        # dataset no-pol template for function evaluation on coordinates (*no* values used)
        # what's matter here is the shape of the image, not the values.
        with warnings.catch_warnings():
            warnings.simplefilter("ignore", np.ComplexWarning)
            if self.s1meta._bursts['burst'].size != 0:
                # SLC TOPS, tune the high res grid because of bursts overlapping
                # line_time = self._burst_azitime
                line_time = self.get_burst_azitime
                self._da_tmpl = xr.DataArray(
                    dask.array.empty_like(
                        np.empty((len(line_time), len(self._dataset.digital_number.sample))),
                        dtype=np.int8, name="empty_var_tmpl-%s" % dask.base.tokenize(self.s1meta.name)),
                    dims=('line', 'sample'),
                    coords={
                        'line': self._dataset.digital_number.line,
                        'sample': self._dataset.digital_number.sample,
                        'line_time': line_time.astype(float),
                    },
                )
            else:

                self._da_tmpl = xr.DataArray(
                    dask.array.empty_like(
                        self._dataset.digital_number.isel(pol=0).drop('pol'),
                        dtype=np.int8, name="empty_var_tmpl-%s" % dask.base.tokenize(self.s1meta.name)),
                    dims=('line', 'sample'),
                    coords={'line': self._dataset.digital_number.line,
                            'sample': self._dataset.digital_number.sample}
                )
        # FIXME possible memory leak
        # when calling a self.s1meta method, an ActorFuture is returned.
        # But this seems to break __del__ methods from both Sentinel1Meta and XmlParser
        # Is it a memory leak ?
        # see https://github.com/dask/distributed/issues/5610
        # tmp_f = self.s1meta.to_dict("all")
        # del tmp_f
        # return
        self._dataset.attrs.update(self.s1meta.to_dict("all"))
        self.datatree['measurement'] = self.datatree['measurement'].assign(self._dataset)
        self.datatree.attrs.update(self.s1meta.to_dict("all"))
        if 'GRD' in str(self.datatree.attrs['product']):  # load land_mask by default for GRD products
            self.add_high_resolution_variables(patch_variable=patch_variable, luts=luts, lazy_loading=lazyloading)
            self.apply_calibration_and_denoising()
        self.datatree['measurement'].attrs = self.datatree.attrs # added 6 fev 23, to fill  empty attrs
        self.sliced = False
        """True if dataset is a slice of original L1 dataset"""

        self.resampled = resolution is not None
        """True if dataset is not a sensor resolution"""

        # save original bbox
        self._bbox_coords_ori = self._bbox_coords

    def add_high_resolution_variables(self, luts=False, patch_variable=True, skip_variables=None, load_luts=True,
                                      lazy_loading=True):
        """
        Parameters
        ----------

        luts: bool, optional
            if `True` return also luts as variables (ie `sigma0_lut`, `gamma0_lut`, etc...). False by default.

        patch_variable: bool, optional
            activate or not variable pathching ( currently noise lut correction for IPF2.9X)

        skip_variables: list, optional
            list of strings eg ['land_mask','longitude'] to skip at rasterisation step

        load_luts: bool
            True -> load hiddens luts sigma0 beta0 gamma0, False -> no luts reading

        lazy_loading : bool
            True -> use map_blocks_coords() to have delayed rasterization on variables such as longitude, latitude, incidence,..., False -> directly compute RectBivariateSpline with memory usage
            (Currently the lazy_loading generate a memory leak)
        """
        if 'longitude' in self.dataset:
            logger.debug(
                'the high resolution variable such as : longitude, latitude, incidence,.. are already visible in the dataset')
        else:
            # miscellaneous attributes that are not know from xml files
            attrs_dict = {
                'pol': {
                    'comment': 'ordered polarizations (copol, crosspol)'
                },
                'line': {
                    'units': '1',
                    'comment': 'azimuth direction, in pixels from full resolution tiff'
                },
                'sample': {
                    'units': '1',
                    'comment': 'cross track direction, in pixels from full resolution tiff'
                },
                'sigma0_raw': {
                    'units': 'linear'
                },
                'gamma0_raw': {
                    'units': 'linear'
                },
                'nesz': {
                    'units': 'linear',
                    'comment': 'sigma0 noise'
                },
                'negz': {
                    'units': 'linear',
                    'comment': 'beta0 noise'
                },
            }
            # dict mapping for variables names to create by applying specified lut on digital_number
            self._map_var_lut = {
                'sigma0_raw': 'sigma0_lut',
                'gamma0_raw': 'gamma0_lut',
            }

            # dict mapping for lut names to file type (from self.files columns)
            self._map_lut_files = {
                'sigma0_lut': 'calibration',
                'gamma0_lut': 'calibration',
                'noise_lut_range': 'noise',
                'noise_lut_azi': 'noise',
            }

            # dict mapping specifying if the variable has 'pol' dimension
            self._vars_with_pol = {
                'sigma0_lut': True,
                'gamma0_lut': True,
                'noise_lut_range': True,
                'noise_lut_azi': True,
                'incidence': False,
                'elevation': False,
                'altitude': False,
                'azimuth_time': False,
                'slant_range_time': False,
                'longitude': False,
                'latitude': False
            }
            if skip_variables is None:
                skip_variables = []
            # variables not returned to the user (unless luts=True)
            #self._hidden_vars = ['sigma0_lut', 'gamma0_lut', 'noise_lut', 'noise_lut_range', 'noise_lut_azi']
            self._hidden_vars = []
            # attribute to activate correction on variables, if available
            self._patch_variable = patch_variable
            if load_luts:
                self._luts = self._lazy_load_luts(self._map_lut_files.keys())

                # noise_lut is noise_lut_range * noise_lut_azi
                if 'noise_lut_range' in self._luts.keys() and 'noise_lut_azi' in self._luts.keys():
                    self._luts = self._luts.assign(noise_lut=self._luts.noise_lut_range * self._luts.noise_lut_azi)
                    self._luts.noise_lut.attrs['history'] = merge_yaml(
                        [self._luts.noise_lut_range.attrs['history'] + self._luts.noise_lut_azi.attrs['history']],
                        section='noise_lut'
                    )

                ds_merge_list = [self._dataset,  # self._load_ground_heading(),  # lon_lat
                                 self._luts.drop_vars(self._hidden_vars, errors='ignore')]
            else:
                ds_merge_list = [self._dataset]

            if 'ground_heading' not in skip_variables:
                ds_merge_list.append(self._load_ground_heading())
            self._rasterized_masks = self._load_rasterized_masks()
            ds_merge_list.append(self._rasterized_masks)
            # self.add_rasterized_masks() #this method update the datatree while in this part of the code, the dataset is updated

            if luts:
                ds_merge_list.append(self._luts[self._hidden_vars])
            attrs = self._dataset.attrs 
            self._dataset = xr.merge(ds_merge_list)
            self._dataset.attrs = attrs
            geoloc_vars = ['altitude', 'azimuth_time', 'slant_range_time',
                           'incidence', 'elevation', 'longitude', 'latitude']

            for vv in skip_variables:
                if vv in geoloc_vars:
                    geoloc_vars.remove(vv)

            self._dataset = self._dataset.merge(self._load_from_geoloc(geoloc_vars, lazy_loading=lazy_loading))

            rasters = self._load_rasters_vars()
            if rasters is not None:
                self._dataset = xr.merge([self._dataset, rasters])
            if 'velocity' not in skip_variables:
                self._dataset = self._dataset.merge(self._get_sensor_velocity())
            if 'range_ground_spacing' not in skip_variables:
                self._dataset = self._dataset.merge(self._range_ground_spacing())

            # set miscellaneous attrs
            for var, attrs in attrs_dict.items():
                try:
                    self._dataset[var].attrs.update(attrs)
                except KeyError:
                    pass
            # self.datatree[
            #     'measurement'].ds = self._dataset  # last link to make sure all previous modifications are also in the datatree
            self.recompute_attrs()  # need high resolution rasterised longitude and latitude , needed for .rio accessor
            self.datatree['measurement'] = self.datatree['measurement'].assign(self._dataset)
            if 'land_mask' in skip_variables:
                self._dataset = self._dataset.drop('land_mask')
                self.datatree['measurement'] = self.datatree['measurement'].assign(self._dataset)
            else:
                assert 'land_mask' in self.datatree['measurement']
                if self.s1meta.product == 'SLC' and 'WV' not in self.s1meta.swath:  # TOPS cases
                    logger.debug('a TOPS product')
                    self.land_mask_slc_per_bursts(
                        lazy_loading=lazy_loading)  # replace "GRD" like (Affine transform) land_mask by a burst-by-burst rasterised land mask
                else:
                    logger.debug('not a TOPS product -> land_mask already available.')
        return

    def apply_calibration_and_denoising(self):
        """
        apply calibration and denoising functions to get high resolution sigma0 , beta0 and gamma0 + variables *_raw

        Returns:
        --------

        """
        for var_name, lut_name in self._map_var_lut.items():
            if lut_name in self._luts:
                # merge var_name into dataset (not denoised)
                self._dataset = self._dataset.merge(self._apply_calibration_lut(var_name))
                # merge noise equivalent for var_name (named 'ne%sz' % var_name[0)
                self._dataset = self._dataset.merge(self._get_noise(var_name))
            else:
                logger.debug("Skipping variable '%s' ('%s' lut is missing)" % (var_name, lut_name))
        self._dataset = self._add_denoised(self._dataset)
        self.datatree['measurement'] = self.datatree['measurement'].assign(self._dataset)
        # self._dataset = self.datatree[
        #     'measurement'].to_dataset()  # test oct 22 to see if then I can modify variables of the dt
        return
        
    def __del__(self):
        logger.debug('__del__')

    @property
    def dataset(self):
        """
        `xarray.Dataset` representation of this `xsar.Sentinel1Dataset` object.
        This property can be set with a new dataset, if the dataset was computed from the original dataset.
        """
        # return self._dataset
        res = self.datatree['measurement'].to_dataset()
        res.attrs = self.datatree.attrs
        return res

    @dataset.setter
    def dataset(self, ds):
        if self.s1meta.name == ds.attrs['name']:
            # check if new ds has changed coordinates
            if not self.sliced:
                self.sliced = any(
                    [list(ds[d].values) != list(self._dataset[d].values) for d in ['line', 'sample']])
            self._dataset = ds
            # self._dataset = self.datatree['measurement'].ds
            self.recompute_attrs()
        else:
            raise ValueError("dataset must be same kind as original one.")

    @dataset.deleter
    def dataset(self):
        logger.debug('deleter dataset')

    # @property
    # def pixel_line_m(self):
    #     """line pixel spacing, in meters (relative to dataset)"""
    #     return self.s1meta.pixel_line_m * np.unique(np.round(np.diff(self._dataset['line'].values), 1))[0]

    # @property
    # def pixel_sample_m(self):
    #     """sample pixel spacing, in meters (relative to dataset)"""
    #     return self.s1meta.pixel_sample_m * np.unique(np.round(np.diff(self._dataset['sample'].values), 1))[0]

    def _patch_lut(self, lut):
        """
        patch proposed by MPC Sentinel-1 : https://jira-projects.cls.fr/browse/MPCS-2007 for noise vectors of WV SLC
        IPF2.9X products adjustment proposed by BAE are the same for HH and VV, and suppose to work for both old and
        new WV2 EAP they were estimated using WV image with very low NRCS (black images) and computing std(sigma0).
        Parameters
        ----------
        lut xarray.Dataset

        Returns
        -------
        lut xarray.Dataset
        """
        if self.s1meta.swath == 'WV':
            if lut.name in ['noise_lut_azi','noise_lut'] and self.s1meta.ipf in [2.9, 2.91] and \
                    self.s1meta.platform in ['SENTINEL-1A', 'SENTINEL-1B']:
                noise_calibration_cst_pp1 = {
                    'SENTINEL-1A':
                        {'WV1': -38.13,
                         'WV2': -36.84
                         },
                    'SENTINEL-1B':
                        {'WV1': -39.30,
                         'WV2': -37.44,
                         }
                }
                subswath = str(self.s1meta.image['swath_subswath'].values)
                cst_db = noise_calibration_cst_pp1[self.s1meta.platform][subswath]
                cst_lin = 10 ** (cst_db / 10)
                lut = lut * cst_lin
                lut.attrs['comment'] = 'patch on the noise_lut_azi : %s dB' % cst_db
        return lut

    @timing
    def _lazy_load_luts(self, luts_names):
        """
        lazy load luts from xml files
        Parameters
        ----------
        luts_names: list of str


        Returns
        -------
        xarray.Dataset with variables from `luts_names`.

        """

        luts_list = []
        luts = None
        for lut_name in luts_names:
            xml_type = self._map_lut_files[lut_name]
            xml_files = self.s1meta.files.copy()
            # polarization is a category. we use codes (ie index),
            # to have well-ordered polarizations in latter combine_by_coords
            xml_files['pol_code'] = xml_files['polarization'].cat.codes
            xml_files = xml_files.set_index('pol_code')[xml_type]

            if not self._vars_with_pol[lut_name]:
                # luts are identical in all pols: take the fist one
                xml_files = xml_files.iloc[[0]]

            for pol_code, xml_file in xml_files.items():
                pol = self.s1meta.files['polarization'].cat.categories[pol_code]
                if self._vars_with_pol[lut_name]:
                    name = "%s_%s" % (lut_name, pol)
                else:
                    name = lut_name

                # get the lut function. As it takes some time to parse xml, make it delayed
                lut_f_delayed = dask.delayed(self.s1meta.xml_parser.get_compound_var)(xml_file, lut_name)
                lut = map_blocks_coords(
                    self._da_tmpl.astype(self._dtypes[lut_name]),
                    lut_f_delayed,
                    name='blocks_%s' % name
                )
                # needs to add pol dim ?
                if self._vars_with_pol[lut_name]:
                    lut = lut.assign_coords(pol_code=pol_code).expand_dims('pol_code')

                # set xml file and xpath used as history
                histo = self.s1meta.xml_parser.get_compound_var(xml_file, lut_name,
                                                                describe=True)
                lut.name = lut_name
                if self._patch_variable:
                    lut = self._patch_lut(lut)
                lut.attrs['history'] = histo
                lut = lut.to_dataset()

                luts_list.append(lut)
            luts = xr.combine_by_coords(luts_list)

            # convert pol_code to string
            pols = self.s1meta.files['polarization'].cat.categories[luts.pol_code.values.tolist()]
            luts = luts.rename({'pol_code': 'pol'}).assign_coords({'pol': pols})
        return luts

    @timing
    def _load_digital_number(self, resolution=None, chunks=None, resampling=rasterio.enums.Resampling.rms):
        """
        load digital_number from self.s1meta.files['measurement'], as an `xarray.Dataset`.

        Parameters
        ----------
        resolution: None, number, str or dict
            see `xsar.open_dataset`
        resampling: rasterio.enums.Resampling
            see `xsar.open_dataset`

        Returns
        -------
        xarray.Dataset
            dataset (possibly dual-pol), with basic coords/dims naming convention
        """

        map_dims = {
            'pol': 'band',
            'line': 'y',
            'sample': 'x'
        }

        if resolution is not None:
            comment = 'resampled at "%s" with %s.%s.%s' % (
                resolution, resampling.__module__, resampling.__class__.__name__, resampling.name)
        else:
            comment = 'read at full resolution'

        # arbitrary rio object, to get shape, etc ... (will not be used to read data)
        rio = rasterio.open(self.s1meta.files['measurement'].iloc[0])

        chunks['pol'] = 1
        # sort chunks keys like map_dims
        chunks = dict(sorted(chunks.items(), key=lambda pair: list(map_dims.keys()).index(pair[0])))
        chunks_rio = {map_dims[d]: chunks[d] for d in map_dims.keys()}
        self.resolution = None
        if resolution is None:
            # using tiff driver: need to read individual tiff and concat them
            # riofiles['rio'] is ordered like self.s1meta.manifest_attrs['polarizations']

            dn = xr.concat(
                [
                    rioxarray.open_rasterio(
                        f, chunks=chunks_rio, parse_coordinates=False
                    ) for f in self.s1meta.files['measurement']
                ], 'band'
            ).assign_coords(band=np.arange(len(self.s1meta.manifest_attrs['polarizations'])) + 1)

            # set dimensions names
            dn = dn.rename(dict(zip(map_dims.values(), map_dims.keys())))

            # create coordinates from dimension index (because of parse_coordinates=False)
            dn = dn.assign_coords({'line': dn.line, 'sample': dn.sample})
            dn = dn.drop_vars('spatial_ref', errors='ignore')
        else:
            if not isinstance(resolution, dict):
                if isinstance(resolution, str) and resolution.endswith('m'):
                    resolution = float(resolution[:-1])
                    self.resolution = resolution
                resolution = dict(line=resolution / self.s1meta.pixel_line_m,
                                  sample=resolution / self.s1meta.pixel_sample_m)
                # resolution = dict(line=resolution / self.dataset['sampleSpacing'].values,
                #                   sample=resolution / self.dataset['lineSpacing'].values)

            # resample the DN at gdal level, before feeding it to the dataset
            out_shape = (
                int(rio.height / resolution['line']),
                int(rio.width / resolution['sample'])
            )
            out_shape_pol = (1,) + out_shape
            # read resampled array in one chunk, and rechunk
            # this doesn't optimize memory, but total size remain quite small

            if isinstance(resolution['line'], int):
                # legacy behaviour: winsize is the maximum full image size that can be divided  by resolution (int)
                winsize = (0, 0, rio.width // resolution['sample'] * resolution['sample'],
                           rio.height // resolution['line'] * resolution['line'])
                window = rasterio.windows.Window(*winsize)
            else:
                window = None

            dn = xr.concat(
                [
                    xr.DataArray(
                        dask.array.from_array(
                            rasterio.open(f).read(
                                out_shape=out_shape_pol,
                                resampling=resampling,
                                window=window
                            ),
                            chunks=chunks_rio
                        ),
                        dims=tuple(map_dims.keys()), coords={'pol': [pol]}
                    ) for f, pol in
                    zip(self.s1meta.files['measurement'], self.s1meta.manifest_attrs['polarizations'])
                ],
                'pol'
            ).chunk(chunks)

            # create coordinates at box center
            translate = Affine.translation((resolution['sample'] - 1) / 2, (resolution['line'] - 1) / 2)
            scale = Affine.scale(
                rio.width // resolution['sample'] * resolution['sample'] / out_shape[1],
                rio.height // resolution['line'] * resolution['line'] / out_shape[0])
            sample, _ = translate * scale * (dn.sample, 0)
            _, line = translate * scale * (0, dn.line)
            dn = dn.assign_coords({'line': line, 'sample': sample})

        # for GTiff driver, pols are already ordered. just rename them
        dn = dn.assign_coords(pol=self.s1meta.manifest_attrs['polarizations'])

        if not all(self.s1meta.denoised.values()):
            descr = 'denoised'
        else:
            descr = 'not denoised'
        var_name = 'digital_number'

        dn.attrs = {
            'comment': '%s digital number, %s' % (descr, comment),
            'history': yaml.safe_dump(
                {
                    var_name: get_glob(
                        [p.replace(self.s1meta.path + '/', '') for p in self.s1meta.files['measurement']])
                }
            )
        }
        ds = dn.to_dataset(name=var_name)
        astype = self._dtypes.get(var_name)
        if astype is not None:
            ds = ds.astype(self._dtypes[var_name])

        return ds

    @timing
    def _load_from_geoloc(self, varnames, lazy_loading=True):
        """
        Interpolate (with RectBiVariateSpline) variables from `self.s1meta.geoloc` to `self._dataset`

        Parameters
        ----------
        varnames: list of str
            subset of variables names in `self.s1meta.geoloc`

        Returns
        -------
        xarray.Dataset
            With interpolated vaiables

        """

        da_list = []

        def interp_func_slc(vect1dazti, vect1dxtrac, **kwargs):
            """

            Parameters
            ----------
            vect1dazti (np.ndarray) : azimuth times at high resolution
            vect1dxtrac (np.ndarray): range coords

            Returns
            -------

            """
            # exterieur de boucle
            rbs = kwargs['rbs']

            def wrapperfunc(*args, **kwargs):
                rbs2 = args[2]
                return rbs2(args[0], args[1], grid=False)

            return wrapperfunc(vect1dazti[:, np.newaxis], vect1dxtrac[np.newaxis, :], rbs)

        for varname in varnames:
            varname_in_geoloc = mapping_dataset_geoloc[varname]
            if varname in ['azimuth_time']:
                z_values = self.s1meta.geoloc[varname_in_geoloc].astype(float)
            elif varname == 'longitude':
                z_values = self.s1meta.geoloc[varname_in_geoloc]
                if self.s1meta.cross_antemeridian:
                    logger.debug('translate longitudes between 0 and 360')
                    z_values = z_values % 360
            else:
                z_values = self.s1meta.geoloc[varname_in_geoloc]
            if self.s1meta._bursts['burst'].size != 0:
                # TOPS SLC
                rbs = RectBivariateSpline(
                    self.s1meta.geoloc.azimuthTime[:, 0].astype(float),
                    self.s1meta.geoloc.sample,
                    z_values,
                    kx=1, ky=1,
                )
                interp_func = interp_func_slc
            else:
                rbs = None
                interp_func = RectBivariateSpline(
                    self.s1meta.geoloc.line,
                    self.s1meta.geoloc.sample,
                    z_values,
                    kx=1, ky=1
                )
            # the following take much cpu and memory, so we want to use dask
            # interp_func(self._dataset.line, self.dataset.sample)
            typee = self.s1meta.geoloc[varname_in_geoloc].dtype

            if self.s1meta._bursts['burst'].size != 0:
                datemplate = self._da_tmpl.astype(typee).copy()
                # replace the line coordinates by line_time coordinates
                datemplate = datemplate.assign_coords({'line': datemplate.coords['line_time']})
                if lazy_loading:
                    da_var = map_blocks_coords(
                        datemplate,
                        interp_func,
                        func_kwargs={"rbs": rbs}
                    )
                    # put back the real line coordinates
                    da_var = da_var.assign_coords({'line': self._dataset.digital_number.line})
                else:
                    line_time = self.get_burst_azitime
                    XX, YY = np.meshgrid(line_time.astype(float), self._dataset.digital_number.sample)
                    da_var = rbs(XX, YY, grid=False)
                    da_var = xr.DataArray(da_var.T, coords={'line': self._dataset.digital_number.line,
                                                            "sample": self._dataset.digital_number.sample},
                                          dims=['line', 'sample'])
            else:
                if lazy_loading:
                    da_var = map_blocks_coords(
                        self._da_tmpl.astype(typee),
                        interp_func
                    )
                else:
                    da_var = interp_func(self._dataset.digital_number.line, self._dataset.digital_number.sample)
            if varname == 'longitude':
                if self.s1meta.cross_antemeridian:
                    da_var.data = da_var.data.map_blocks(to_lon180)

            da_var.name = varname

            # copy history
            try:
                da_var.attrs['history'] = self.s1meta.geoloc[varname_in_geoloc].attrs['history']
            except KeyError:
                pass

            da_list.append(da_var)

        return xr.merge(da_list)

    def get_ll_from_SLC_geoloc(self, line, sample, varname):
        """

        Parameters
        ----------
            line (np.ndarray) : azimuth times at high resolution
            sample (np.ndarray): range coords
            varname (str): e.g. longitude , latitude , incidence (any variable that is given in geolocation grid annotations
        Returns
        -------
            z_interp_value (np.ndarray):
        """
        varname_in_geoloc = mapping_dataset_geoloc[varname]
        if varname in ['azimuth_time']:
            z_values = self.s1meta.geoloc[varname_in_geoloc].astype(float)
        elif varname == 'longitude':
            z_values = self.s1meta.geoloc[varname_in_geoloc]
            # if self.s1meta.cross_antemeridian:
            #     logger.debug('translate longitudes between 0 and 360')
            #     z_values = z_values % 360
        else:
            z_values = self.s1meta.geoloc[varname_in_geoloc]
        if varname not in self.interpolation_func_slc:
            rbs = RectBivariateSpline(
                self.s1meta.geoloc.azimuthTime[:, 0].astype(float),
                self.s1meta.geoloc.sample,
                z_values,
                kx=1, ky=1,
            )
            self.interpolation_func_slc[varname] = rbs
        line_time = self.get_burst_azitime
        line_az_times_values = line_time.values[line]
        z_interp_value = self.interpolation_func_slc[varname](line_az_times_values, sample, grid=False)
        return z_interp_value

    def ll2coords_SLC(self, *args):
        """
        for SLC product with irregular projected pixel spacing in range Affine transformation are not relevant
        :return:
        """
        stride_dataset_line = 10  # stride !=1 to save computation time, hard coded here to avoid issues of between KDtree serialized and possible different stride usage
        stride_dataset_sample = 30
        # stride_dataset_line = 1 # stride !=1 to save computation time, hard coded here to avoid issues of between KDtree serialized and possible different stride usage
        # stride_dataset_sample = 1
        lon, lat = args
        subset_lon = self.dataset['longitude'].isel(
            {'line': slice(None, None, stride_dataset_line), 'sample': slice(None, None, stride_dataset_sample)})
        subset_lat = self.dataset['latitude'].isel(
            {'line': slice(None, None, stride_dataset_line), 'sample': slice(None, None, stride_dataset_sample)})
        if self.geoloc_tree is None:
            t0 = time.time()
            lontmp = subset_lon.values.ravel()
            lattmp = subset_lat.values.ravel()
            self.geoloc_tree = KDTree(np.c_[lontmp, lattmp])
            logger.debug('tree ready in %1.2f sec' % (time.time() - t0))
        ll = np.vstack([lon, lat]).T
        dd, ii = self.geoloc_tree.query(ll, k=1)
        line, sample = np.unravel_index(ii, subset_lat.shape)
        return line * stride_dataset_line, sample * stride_dataset_sample

    def coords2ll_SLC(self, *args):
        """
            for SLC product with irregular projected pixel spacing in range Affine transformation are not relevant

        Returns
        -------
        """
        lines, samples = args
        if isinstance(lines, list) or isinstance(lines, np.ndarray):
            pass
        else:  # in case of a single point,
            lines = [lines]  # to avoid error when declaring the da_line and da_sample below
            samples = [samples]
        da_line = xr.DataArray(lines, dims='points')
        da_sample = xr.DataArray(samples, dims='points')
        lon = self.dataset['longitude'].sel(line=da_line, sample=da_sample)
        lat = self.dataset['latitude'].sel(line=da_line, sample=da_sample)
        return lon, lat

    @timing
    def map_raster(self, raster_ds):
        """
        Map a raster onto xsar grid

        Parameters
        ----------
        raster_ds: xarray.Dataset or xarray.DataArray
            The dataset we want to project onto xsar grid. The `raster_ds.rio` accessor must be valid.

        Returns
        -------
        xarray.Dataset or xarray.DataArray
            The projected dataset, with 'line' and 'sample' coordinate (same size as xsar dataset), and with valid `.rio` accessor.


        """
        if not raster_ds.rio.crs.is_geographic:
            raster_ds = raster_ds.rio.reproject(4326)

        if self.s1meta.cross_antemeridian:
            raise NotImplementedError('Antimeridian crossing not yet checked')

        # get lon/lat box for xsar dataset
        lon1, lat1, lon2, lat2 = self.s1meta.footprint.exterior.bounds
        lon_range = [lon1, lon2]
        lat_range = [lat1, lat2]

        # ensure dims ordering
        raster_ds = raster_ds.transpose('y', 'x')

        # ensure coords are increasing ( for RectBiVariateSpline )
        for coord in ['x', 'y']:
            if raster_ds[coord].values[-1] < raster_ds[coord].values[0]:
                raster_ds = raster_ds.reindex({coord: raster_ds[coord][::-1]})

        # from lon/lat box in xsar dataset, get the corresponding box in raster_ds (by index)
        ilon_range = [
            np.searchsorted(raster_ds.x.values, lon_range[0]),
            np.searchsorted(raster_ds.x.values, lon_range[1])
        ]
        ilat_range = [
            np.searchsorted(raster_ds.y.values, lat_range[0]),
            np.searchsorted(raster_ds.y.values, lat_range[1])
        ]
        # enlarge the raster selection range, for correct interpolation
        ilon_range, ilat_range = [[rg[0] - 1, rg[1] + 1] for rg in (ilon_range, ilat_range)]

        # select the xsar box in the raster
        raster_ds = raster_ds.isel(x=slice(*ilon_range), y=slice(*ilat_range))

        # upscale coordinates, in original projection
        # 1D array of lons/lats, trying to have same spacing as dataset (if not to high)
        num = min((self._dataset.sample.size + self._dataset.line.size) // 2, 1000)
        lons = np.linspace(*lon_range, num=num)
        lats = np.linspace(*lat_range, num=num)

        name = None
        if isinstance(raster_ds, xr.DataArray):
            # convert to temporary dataset
            name = raster_ds.name or '_tmp_name'
            raster_ds = raster_ds.to_dataset(name=name)

        mapped_ds_list = []
        for var in raster_ds:
            raster_da = raster_ds[var].chunk(raster_ds[var].shape)
            # upscale in original projection using interpolation
            # in most cases, RectBiVariateSpline give better results, but can't handle Nans
            if np.any(np.isnan(raster_da)):
                upscaled_da = raster_da.interp(x=lons, y=lats)
            else:
                upscaled_da = map_blocks_coords(
                    xr.DataArray(dims=['y', 'x'], coords={'x': lons, 'y': lats}).chunk(1000),
                    RectBivariateSpline(
                        raster_da.y.values,
                        raster_da.x.values,
                        raster_da.values,
                        kx=3, ky=3
                    )
                )
            upscaled_da.name = var
            # interp upscaled_da on sar grid
            mapped_ds_list.append(
                upscaled_da.interp(
                    x=self._dataset.longitude,
                    y=self._dataset.latitude
                ).drop_vars(['x', 'y'])
            )
        mapped_ds = xr.merge(mapped_ds_list)

        if name is not None:
            # convert back to dataArray
            mapped_ds = mapped_ds[name]
            if name == '_tmp_name':
                mapped_ds.name = None
        return self._set_rio(mapped_ds)

    @timing
    def _load_rasters_vars(self):
        # load and map variables from rasterfile (like ecmwf) on dataset
        if self.s1meta.rasters.empty:
            return None
        else:
            logger.warning('Raster variable are experimental')

        if self.s1meta.cross_antemeridian:
            raise NotImplementedError('Antimeridian crossing not yet checked')

        # will contain xr.DataArray to merge
        da_var_list = []

        for name, infos in self.s1meta.rasters.iterrows():
            # read the raster file using helpers functions
            read_function = infos['read_function']
            get_function = infos['get_function']
            resource = infos['resource']

            kwargs_get = {
                's1meta': self.s1meta,
                'date': datetime.datetime.strptime(self.s1meta.start_date, '%Y-%m-%d %H:%M:%S.%f'),
                'footprint': self.s1meta.footprint
                }

            logger.debug('adding raster "%s" from resource "%s"' % (name, str(resource)))
            if get_function is not None:
                try:
                    resource_dec = get_function(resource, **kwargs_get)
                except TypeError:   
                    resource_dec = get_function(resource)
            
            kwargs_read= {
                'date' : np.datetime64(resource_dec[0])
            }

            if read_function is None:
                raster_ds = xr.open_dataset(resource_dec[1], chunk=1000)
            else:
                # read_function should return a chunked dataset (so it's fast)
                raster_ds = read_function(resource_dec[1],**kwargs_read)

            # add globals raster attrs to globals dataset attrs 
            hist_res = {'resource': resource_dec[1] }
            if get_function is not None:
                hist_res.update({'resource_decoded': resource_dec[1]})

            reprojected_ds = self.map_raster(raster_ds).rename({v: '%s_%s' % (name, v) for v in raster_ds})

            for v in reprojected_ds:
                reprojected_ds[v].attrs['history'] = yaml.safe_dump({v: hist_res})

            da_var_list.append(reprojected_ds)
        return xr.merge(da_var_list)

<<<<<<< HEAD
=======
    def _get_lut(self, var_name):
        """
        Get lut for `var_name`

        Parameters
        ----------
        var_name: str

        Returns
        -------
        xarray.Dataarray
            lut for `var_name`
        """
        try:    
            lut_name = self._map_var_lut[var_name]
        except KeyError:
            raise ValueError("can't find lut name for var '%s'" % var_name)
        try:
            lut = self._luts[lut_name]
        except KeyError:
            raise ValueError("can't find lut from name '%s' for variable '%s' " % (lut_name, var_name))
        return lut

>>>>>>> 42a018a7
    def _apply_calibration_lut(self, var_name):
        """
        Apply calibration lut to `digital_number` to compute `var_name`.
        see https://sentinel.esa.int/web/sentinel/radiometric-calibration-of-level-1-products

        Parameters
        ----------
        var_name: str
            Variable name to compute by applying lut. Must exist in `self._map_var_lut`` to be able to get the corresponding lut.

        Returns
        -------
        xarray.Dataset
            with one variable named by `var_name`
        """
        lut = self._get_lut(var_name)
        res = (np.abs(self._dataset.digital_number) ** 2. / (lut ** 2))
        # dn default value is 0: convert to Nan
        res = res.where(res > 0)
        astype = self._dtypes.get(var_name)
        if astype is not None:
            res = res.astype(astype)

        res.attrs.update(lut.attrs)
        res.attrs['history'] = merge_yaml([lut.attrs['history']], section=var_name)
        res.attrs['references'] = 'https://sentinel.esa.int/web/sentinel/radiometric-calibration-of-level-1-products'

        return res.to_dataset(name=var_name)

    def reverse_calibration_lut(self, ds_var):
        """
        TODO: replace ds_var by var_name
        Inverse of `_apply_calibration_lut` : from `var_name`, reverse apply lut, to get digital_number.
        See `official ESA documentation <https://sentinel.esa.int/web/sentinel/radiometric-calibration-of-level-1-products>`_ .
        > Level-1 products provide four calibration Look Up Tables (LUTs) to produce ß0i, σ0i and γi
        > or to return to the Digital Number (DN)

        A warning message may be issued if original complex 'digital_number' is converted to module during this operation.

        Parameters
        ----------
        ds_var: xarray.Dataset
            with only one variable name that must exist in `self._map_var_lut` to be able to reverse the lut to get digital_number

        Returns
        -------
        xarray.Dataset
            with one variable named 'digital_number'.
        """
        var_names = list(ds_var.keys())
        assert len(var_names) == 1
        var_name = var_names[0]
        if var_name not in self._map_var_lut:
            raise ValueError(
                "Unable to find lut for var '%s'. Allowed : %s" % (var_name, str(self._map_var_lut.keys())))
        da_var = ds_var[var_name]
        lut = self._luts[self._map_var_lut[var_name]]

        # resize lut with same a/sample as da_var
        lut = lut.sel(line=da_var.line, sample=da_var.sample, method='nearest')
        # as we used 'nearest', force exact coords
        lut['line'] = da_var.line
        lut['sample'] = da_var.sample
        # waiting for https://github.com/pydata/xarray/pull/4155
        # lut = lut.interp(line=da_var.line, sample=da_var.sample)

        # revert lut to get dn
        dn = np.sqrt(da_var * lut ** 2)

        if self._dataset.digital_number.dtype == np.complex and dn.dtype != np.complex:
            warnings.warn(
                "Unable to retrieve 'digital_number' as dtype '%s'. Fallback to '%s'"
                % (str(self._dataset.digital_number.dtype), str(dn.dtype))
            )

        name = 'digital_number'
        ds = dn.to_dataset(name=name)

        return ds

    def _get_noise(self, var_name):
        """
        Get noise equivalent for  `var_name`.
        see https://sentinel.esa.int/web/sentinel/radiometric-calibration-of-level-1-products

        Parameters
        ----------
        var_name: str
            Variable name to compute. Must exist in `self._map_var_lut` to be able to get the corresponding lut.

        Returns
        -------
        xarray.Dataset
            with one variable named by `'ne%sz' % var_name[0]` (ie 'nesz' for 'sigma0', 'nebz' for 'beta0', etc...)
        """
        noise_lut = self._luts['noise_lut']
        lut = self._get_lut(var_name)
        dataarr = noise_lut / lut ** 2
        name = 'ne%sz' % var_name[0]
        astype = self._dtypes.get(name)
        if astype is not None:
            dataarr = dataarr.astype(astype)
        dataarr.attrs['history'] = merge_yaml([lut.attrs['history'], noise_lut.attrs['history']], section=name)
        return dataarr.to_dataset(name=name)

    def _add_denoised(self, ds, clip=False, vars=None):
        """add denoised vars to dataset

        Parameters
        ----------
        ds : xarray.DataSet
            dataset with non denoised vars, named `%s_raw`.
        clip : bool, optional
            If True, negative signal will be clipped to 0. (default to False )
        vars : list, optional
            variables names to add, by default `['sigma0' , 'beta0' , 'gamma0']`

        Returns
        -------
        xarray.DataSet
            dataset with denoised vars
        """
        if vars is None:
            vars = ['sigma0', 'beta0', 'gamma0']
        for varname in vars:
            varname_raw = varname + '_raw'
            noise = 'ne%sz' % varname[0]
            if varname_raw not in ds:
                continue
            if all(self.s1meta.denoised.values()):
                # already denoised, just add an alias
                ds[varname] = ds[varname_raw]
            elif len(set(self.s1meta.denoised.values())) != 1:
                # TODO: to be implemented
                raise NotImplementedError("semi denoised products not yet implemented")
            else:
                denoised = ds[varname_raw] - ds[noise]
                denoised.attrs['history'] = merge_yaml(
                    [ds[varname_raw].attrs['history'], ds[noise].attrs['history']],
                    section=varname
                )
                if clip:
                    denoised = denoised.clip(min=0)
                    denoised.attrs['comment'] = 'clipped, no values <0'
                else:
                    denoised.attrs['comment'] = 'not clipped, some values can be <0'
                ds[varname] = denoised
        return ds

    @property
    def get_burst_azitime(self):
        """
        Get azimuth time at high resolution.

        Returns
        -------
        xarray.DataArray
            the high resolution azimuth time vector interpolated at the middle of the sub-swath
        """
        # azitime = self.s1meta._burst_azitime()
        azitime = self._burst_azitime()
        iz = np.searchsorted(azitime.line, self._dataset.line)
        azitime = azitime.isel({'line': iz})
        azitime = azitime.assign_coords({"line": self._dataset.line})
        return azitime

    def _get_sensor_velocity(self):
        """
        Interpolated sensor velocity
        Returns
        -------
        xarray.Dataset()
            containing a single variable velocity
        """

        azimuth_times = self.get_burst_azitime
        orbstatevect = self.s1meta.orbit
        azi_times = orbstatevect['time'].values
        velos = np.array(
            [orbstatevect['velocity_x'] ** 2., orbstatevect['velocity_y'] ** 2., orbstatevect['velocity_z'] ** 2.])
        vels = np.sqrt(np.sum(velos, axis=0))
        interp_f = interp1d(azi_times.astype(float), vels)
        _vels = interp_f(azimuth_times.astype(float))
        res = xr.DataArray(_vels, dims=['line'], coords={'line': self.dataset.line})
        return xr.Dataset({'velocity': res})

    def _range_ground_spacing(self):
        """
        Get SAR image range ground spacing.

        Parameters
        ----------
        Returns
        -------
        range_ground_spacing_vect : xarray.DataArray
            range ground spacing (sample coordinates)

        Notes
        -----
        For GRD products is it the same same value along sample axis
        """
        ground_spacing = np.array(
            [self.s1meta.image['azimuthPixelSpacing'], self.s1meta.image['slantRangePixelSpacing']])
        if self.s1meta.product == 'SLC':
            line_tmp = self._dataset['line']
            sample_tmp = self._dataset['sample']
            # get the incidence at the middle of line dimension of the part of image selected
            inc = self._dataset['incidence'].isel({'line': int(len(line_tmp) / 2),
                                                   })
            range_ground_spacing_vect = ground_spacing[1] / np.sin(np.radians(inc))
            range_ground_spacing_vect.attrs['history'] = ''

        else:  # GRD
            valuess = np.ones((len(self._dataset['sample']))) * ground_spacing[1]
            range_ground_spacing_vect = xr.DataArray(valuess, coords={'sample': self._dataset['sample']},
                                                     dims=['sample'])
        return xr.Dataset({'range_ground_spacing': range_ground_spacing_vect})

    def __repr__(self):
        if self.sliced:
            intro = "sliced"
        else:
            intro = "full coverage"
        return "<Sentinel1Dataset %s object>" % intro

    def _repr_mimebundle_(self, include=None, exclude=None):
        return repr_mimebundle(self, include=include, exclude=exclude)

    def _burst_azitime(self):
        """
        Get azimuth time at high resolution on the full image shape

        Returns
        -------
        np.ndarray
            the high resolution azimuth time vector interpolated at the midle of the subswath
        """
        line = np.arange(0, self.s1meta.image['numberOfLines'])
        # line = np.arange(0,self.datatree.attrs['numberOfLines'])
        if self.s1meta.product == 'SLC' and 'WV' not in self.s1meta.swath:
            # if self.datatree.attrs['product'] == 'SLC' and 'WV' not in self.datatree.attrs['swath']:
            azi_time_int = self.s1meta.image['azimuthTimeInterval']
            # azi_time_int = self.datatree.attrs['azimuthTimeInterval']
            # turn this interval float/seconds into timedelta/picoseconds
            azi_time_int = np.timedelta64(int(azi_time_int * 1e12), 'ps')
            ind, geoloc_azitime, geoloc_iburst, geoloc_line = self._get_indices_bursts()
            # compute the azimuth time by adding a step function (first term) and a growing term (second term)
            azitime = geoloc_azitime[ind] + (line - geoloc_line[ind]) * azi_time_int.astype('<m8[ns]')
        else:  # GRD* cases
            # n_pixels = int((len(self.datatree['geolocation_annotation'].ds['sample']) - 1) / 2)
            # geoloc_azitime = self.datatree['geolocation_annotation'].ds['azimuth_time'].values[:, n_pixels]
            # geoloc_line = self.datatree['geolocation_annotation'].ds['line'].values
            n_pixels = int((len(self.s1meta.geoloc['sample']) - 1) / 2)
            geoloc_azitime = self.s1meta.geoloc['azimuthTime'].values[:, n_pixels]
            geoloc_line = self.s1meta.geoloc['line'].values
            finterp = interp1d(geoloc_line, geoloc_azitime.astype(float))
            azitime = finterp(line)
            azitime = azitime.astype('<M8[ns]')
        azitime = xr.DataArray(azitime, coords={'line': line}, dims=['line'],
                               attrs={
                                   'description': 'azimuth times interpolated along line dimension at the middle of range dimension'})

        return azitime

<|MERGE_RESOLUTION|>--- conflicted
+++ resolved
@@ -22,11 +22,8 @@
 import yaml
 import datatree
 from scipy.spatial import KDTree
-<<<<<<< HEAD
 from .base_dataset import BaseDataset
-=======
 import datetime 
->>>>>>> 42a018a7
 
 logger = logging.getLogger('xsar.sentinel1_dataset')
 logger.addHandler(logging.NullHandler())
@@ -1051,8 +1048,6 @@
             da_var_list.append(reprojected_ds)
         return xr.merge(da_var_list)
 
-<<<<<<< HEAD
-=======
     def _get_lut(self, var_name):
         """
         Get lut for `var_name`
@@ -1076,7 +1071,6 @@
             raise ValueError("can't find lut from name '%s' for variable '%s' " % (lut_name, var_name))
         return lut
 
->>>>>>> 42a018a7
     def _apply_calibration_lut(self, var_name):
         """
         Apply calibration lut to `digital_number` to compute `var_name`.
