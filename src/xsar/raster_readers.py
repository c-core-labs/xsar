import xarray as xr
import datetime
import numpy as np
import glob
from .utils import bind, url_get
import pandas as pd


def resource_strftime(resource, **kwargs):
    """
    From a resource string like '%Y/%j/myfile_%Y%m%d%H%M.nc' and a date like 'Timestamp('2018-10-13 06:23:22.317102')',
    returns a tuple composed of the closer available date and string like '/2018/286/myfile_201810130600.nc'

    If ressource string is an url (ie 'ftp://ecmwf/%Y/%j/myfile_%Y%m%d%H%M.nc'), fsspec will be used to retreive the file locally.
   
    Parameters
    ----------
    resource: str

        resource string, with strftime template

    date: datetime

        date to be used

    step: int

        hour step between 2 files


    Returns
    -------
    tuple : (datetime,str)

    """

    date = kwargs['date']
    step = kwargs['step']

    delta = datetime.timedelta(hours=step) / 2
    date = date.replace(
        year=(date+delta).year,
        month=(date+delta).month,
        day=(date+delta).day,
        hour=(date+delta).hour // step * step,
        minute=0,
        second=0,
        microsecond=0
    )
    return date, url_get(date.strftime(resource))


def _to_lon180(ds):
    # roll [0, 360] to [-180, 180] on dim x
    ds = ds.roll(x=-np.searchsorted(ds.x, 180), roll_coords=True)
    ds['x'] = xr.where(ds['x'] >= 180, ds['x'] - 360, ds['x'])
    return ds


<<<<<<< HEAD
def ecmwf_0100_1h(fname, **kwargs):
=======
def ecmwf_0100_1h(fname,**kwargs):
>>>>>>> 4be05bee
    """
    ecmwf 0.1 deg 1h reader (ECMWF_FORECAST_0100_202109091300_10U_10V.nc)

    Parameters
    ----------
    fname: str

        hwrf filename
    Returns
    -------
    xarray.Dataset
    """
    ecmwf_ds = xr.open_dataset(fname, chunks={'Longitude': 1000, 'Latitude': 1000}).isel(time=0)
    ecmwf_ds.attrs['time'] = datetime.datetime.fromtimestamp(ecmwf_ds.time.item() // 1000000000)
    ecmwf_ds = ecmwf_ds.drop_vars('time').rename(
        {
            'Longitude': 'x',
            'Latitude': 'y',
            '10U': 'U10',
            '10V': 'V10'
        }
    )
    ecmwf_ds.attrs = {k: ecmwf_ds.attrs[k] for k in ['title', 'institution', 'time']}

    # dataset is lon [0, 360], make it [-180,180]
    ecmwf_ds = _to_lon180(ecmwf_ds)

    ecmwf_ds.rio.write_crs("EPSG:4326", inplace=True)

    return ecmwf_ds

<<<<<<< HEAD

def ecmwf_0125_1h(fname, **kwargs):
=======
def ecmwf_0125_1h(fname,**kwargs):
>>>>>>> 4be05bee
    """
    ecmwf 0.125 deg 1h reader (ecmwf_201709071100.nc)

    Parameters
    ----------
    fname: str

        hwrf filename
    Returns
    -------
    xarray.Dataset
    """
    ecmwf_ds = xr.open_dataset(fname, chunks={'longitude': 1000, 'latitude': 1000})

    ecmwf_ds = ecmwf_ds.rename(
        {'longitude': 'x', 'latitude': 'y'}
    ).rename(
        {'Longitude': 'x', 'Latitude': 'y', 'U': 'U10', 'V': 'V10'}
    ).set_coords(['x', 'y'])

    ecmwf_ds['x'] = ecmwf_ds.x.compute()
    ecmwf_ds['y'] = ecmwf_ds.y.compute()

    # dataset is lon [0, 360], make it [-180,180]
    ecmwf_ds = _to_lon180(ecmwf_ds)

    ecmwf_ds.attrs['time'] = datetime.datetime.fromisoformat(ecmwf_ds.attrs['date'])

    ecmwf_ds.rio.write_crs("EPSG:4326", inplace=True)

    return ecmwf_ds


def hwrf_0015_3h(fname, **kwargs):
    """
    hwrf 0.015 deg 3h reader ()


    Parameters
    ----------
    fname: str

        hwrf filename
    Returns
    -------
    xarray.Dataset
    """
    hwrf_ds = xr.open_dataset(fname)
<<<<<<< HEAD
    try:
        hwrf_ds = hwrf_ds.sel(t=kwargs['date'])[['U', 'V', 'LON', 'LAT']]
    except Exception as e:
        raise ValueError("date '%s' can't be find in %s " % (kwargs['date'], fname))

    time_datetime = datetime.datetime.utcfromtimestamp(hwrf_ds.t.values.astype(int) * 1e-9)
    hwrf_ds.attrs['time'] = (time_datetime.strftime("%Y/%m/%d %H:%M:%S"))

    hwrf_ds = hwrf_ds.assign_coords({"x": hwrf_ds.LON.values[0, :], "y": hwrf_ds.LAT.values[:, 0]}).drop_vars(
        ['t', 'LON', 'LAT']).rename(
        {
            'U': 'U10',
            'V': 'V10'
        }
    )

    # hwrf_ds.attrs = {k: hwrf_ds.attrs[k] for k in ['institution', 'time']}
=======
    try : 
        hwrf_ds = hwrf_ds.sel(t=kwargs['date'])[['U','V','LON','LAT']]
    except Exception as e: 
        raise ValueError("date '%s' can't be find in %s " % (kwargs['date'], fname))
    
    time_datetime = datetime.datetime.utcfromtimestamp(hwrf_ds.t.values.astype(int) * 1e-9)
    hwrf_ds.attrs['time'] = (time_datetime.strftime("%Y/%m/%d %H:%M:%S"))

    hwrf_ds = hwrf_ds.assign_coords({"x":hwrf_ds.LON.values[0,:],"y":hwrf_ds.LAT.values[:,0]}).drop_vars(['t','LON','LAT']).rename(
            {
                'U': 'U10',
                'V': 'V10'
            }
        )

    #hwrf_ds.attrs = {k: hwrf_ds.attrs[k] for k in ['institution', 'time']}
>>>>>>> 4be05bee
    hwrf_ds = _to_lon180(hwrf_ds)
    hwrf_ds.rio.write_crs("EPSG:4326", inplace=True)

    return hwrf_ds


def gebco(gebco_files):
    """gebco file reader (geotiff from https://www.gebco.net/data_and_products/gridded_bathymetry_data)"""
    return xr.combine_by_coords(
        [
            xr.open_dataset(
                f, chunks={'x': 1000, 'y': 1000}
            ).isel(band=0).drop_vars('band') for f in gebco_files
        ]
    )

# list available rasters as a pandas dataframe
available_rasters = pd.DataFrame(columns=['resource', 'read_function', 'get_function'])
available_rasters.loc['gebco'] = [None, gebco, glob.glob]
available_rasters.loc['ecmwf_0100_1h'] = [None, ecmwf_0100_1h, bind(resource_strftime, ..., step=1)]
available_rasters.loc['ecmwf_0125_1h'] = [None, ecmwf_0125_1h, bind(resource_strftime, ..., step=1)]
available_rasters.loc['hwrf_0015_3h'] = [None, hwrf_0015_3h, bind(resource_strftime, ..., step=3)]<|MERGE_RESOLUTION|>--- conflicted
+++ resolved
@@ -50,6 +50,7 @@
     return date, url_get(date.strftime(resource))
 
 
+
 def _to_lon180(ds):
     # roll [0, 360] to [-180, 180] on dim x
     ds = ds.roll(x=-np.searchsorted(ds.x, 180), roll_coords=True)
@@ -57,19 +58,16 @@
     return ds
 
 
-<<<<<<< HEAD
 def ecmwf_0100_1h(fname, **kwargs):
-=======
-def ecmwf_0100_1h(fname,**kwargs):
->>>>>>> 4be05bee
     """
     ecmwf 0.1 deg 1h reader (ECMWF_FORECAST_0100_202109091300_10U_10V.nc)
-
+    
     Parameters
     ----------
     fname: str
+        
+        hwrf filename
 
-        hwrf filename
     Returns
     -------
     xarray.Dataset
@@ -93,20 +91,17 @@
 
     return ecmwf_ds
 
-<<<<<<< HEAD
 
 def ecmwf_0125_1h(fname, **kwargs):
-=======
-def ecmwf_0125_1h(fname,**kwargs):
->>>>>>> 4be05bee
     """
     ecmwf 0.125 deg 1h reader (ecmwf_201709071100.nc)
-
+    
     Parameters
     ----------
     fname: str
+        
+        hwrf filename
 
-        hwrf filename
     Returns
     -------
     xarray.Dataset
@@ -135,40 +130,22 @@
 def hwrf_0015_3h(fname, **kwargs):
     """
     hwrf 0.015 deg 3h reader ()
-
-
+    
+    
     Parameters
     ----------
     fname: str
+        
+        hwrf filename
 
-        hwrf filename
     Returns
     -------
     xarray.Dataset
     """
     hwrf_ds = xr.open_dataset(fname)
-<<<<<<< HEAD
     try:
         hwrf_ds = hwrf_ds.sel(t=kwargs['date'])[['U', 'V', 'LON', 'LAT']]
     except Exception as e:
-        raise ValueError("date '%s' can't be find in %s " % (kwargs['date'], fname))
-
-    time_datetime = datetime.datetime.utcfromtimestamp(hwrf_ds.t.values.astype(int) * 1e-9)
-    hwrf_ds.attrs['time'] = (time_datetime.strftime("%Y/%m/%d %H:%M:%S"))
-
-    hwrf_ds = hwrf_ds.assign_coords({"x": hwrf_ds.LON.values[0, :], "y": hwrf_ds.LAT.values[:, 0]}).drop_vars(
-        ['t', 'LON', 'LAT']).rename(
-        {
-            'U': 'U10',
-            'V': 'V10'
-        }
-    )
-
-    # hwrf_ds.attrs = {k: hwrf_ds.attrs[k] for k in ['institution', 'time']}
-=======
-    try : 
-        hwrf_ds = hwrf_ds.sel(t=kwargs['date'])[['U','V','LON','LAT']]
-    except Exception as e: 
         raise ValueError("date '%s' can't be find in %s " % (kwargs['date'], fname))
     
     time_datetime = datetime.datetime.utcfromtimestamp(hwrf_ds.t.values.astype(int) * 1e-9)
@@ -182,7 +159,6 @@
         )
 
     #hwrf_ds.attrs = {k: hwrf_ds.attrs[k] for k in ['institution', 'time']}
->>>>>>> 4be05bee
     hwrf_ds = _to_lon180(hwrf_ds)
     hwrf_ds.rio.write_crs("EPSG:4326", inplace=True)
 
