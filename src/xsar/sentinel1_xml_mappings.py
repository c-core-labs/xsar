--- conflicted
+++ resolved
@@ -5,7 +5,6 @@
 from datetime import datetime
 import numpy as np
 from scipy.interpolate import RectBivariateSpline, interp1d
-from numpy.polynomial import Polynomial
 from shapely.geometry import box
 import pandas as pd
 import xarray as xr
@@ -126,8 +125,6 @@
     'annotation': {
         'atrack': (uniq_sorted, '/product/geolocationGrid/geolocationGridPointList/geolocationGridPoint/line'),
         'xtrack': (uniq_sorted, '/product/geolocationGrid/geolocationGridPointList/geolocationGridPoint/pixel'),
-        'atrack_grid': (int_array, '/product/geolocationGrid/geolocationGridPointList/geolocationGridPoint/line'),
-        'xtrack_grid': (int_array, '/product/geolocationGrid/geolocationGridPointList/geolocationGridPoint/pixel'),
         'incidence': (
             float_array, '/product/geolocationGrid/geolocationGridPointList/geolocationGridPoint/incidenceAngle'),
         'elevation': (
@@ -142,13 +139,6 @@
         'polarization': (scalar, '/product/adsHeader/polarisation'),
         'atrack_time_range': (
             datetime64_array, '/product/imageAnnotation/imageInformation/*[contains(name(),"LineUtcTime")]'),
-        'atrack_size': (scalar, '/product/imageAnnotation/imageInformation/numberOfLines'),
-        'xtrack_size': (scalar, '/product/imageAnnotation/imageInformation/numberOfSamples'),
-        'incidence_angle_mid_swath': (scalar_float, '/product/imageAnnotation/imageInformation/incidenceAngleMidSwath'),
-        'azimuth_time_interval': (scalar_float, '/product/imageAnnotation/imageInformation/azimuthTimeInterval'),
-        'slant_range_time_image': (scalar_float, '/product/imageAnnotation/imageInformation/slantRangeTime'),
-        'rangePixelSpacing': (scalar_float, '/product/imageAnnotation/imageInformation/rangePixelSpacing'),
-        'azimuthPixelSpacing': (scalar_float, '/product/imageAnnotation/imageInformation/azimuthPixelSpacing'),
         'denoised': (scalar, '/product/imageAnnotation/processingInformation/thermalNoiseCorrectionPerformed'),
         'pol': (scalar, '/product/adsHeader/polarisation'),
         'pass': (scalar, '/product/generalAnnotation/productInformation/pass'),
@@ -164,10 +154,6 @@
         'number_of_bursts': (scalar_int, '/product/swathTiming/burstList/@count'),
         'lines_per_burst': (scalar, '/product/swathTiming/linesPerBurst'),
         'samples_per_burst': (scalar, '/product/swathTiming/samplesPerBurst'),
-<<<<<<< HEAD
-=======
-        'azimuth_time_interval': (scalar_float, '/product/imageAnnotation/imageInformation/azimuthTimeInterval'),
->>>>>>> c5bcf423
         'all_bursts': (np.array, '//product/swathTiming/burstList/burst'),
         'burst_azimuthTime': (datetime64_array, '//product/swathTiming/burstList/burst/azimuthTime'),
         'burst_azimuthAnxTime': (float_array, '//product/swathTiming/burstList/burst/azimuthAnxTime'),
@@ -177,7 +163,6 @@
             float_2Darray_from_string_list, '//product/swathTiming/burstList/burst/firstValidSample'),
         'burst_lastValidSample': (
             float_2Darray_from_string_list, '//product/swathTiming/burstList/burst/lastValidSample'),
-<<<<<<< HEAD
         'nb_dcestimate': (scalar_int, '/product/dopplerCentroid/dcEstimateList/@count'),
         'nb_geoDcPoly': (
             scalar_int, '/product/dopplerCentroid/dcEstimateList/dcEstimate[1]/geometryDcPolynomial/@count'),
@@ -200,8 +185,6 @@
             float_array, '///product/dopplerCentroid/dcEstimateList/dcEstimate/fineDceList/fineDce/slantRangeTime'),
         'dc_frequency': (
             float_array, '///product/dopplerCentroid/dcEstimateList/dcEstimate/fineDceList/fineDce/frequency'),
-=======
->>>>>>> c5bcf423
     }
 }
 
@@ -488,7 +471,6 @@
     )
     return da
 
-<<<<<<< HEAD
 def doppler_centroid_estimates(nb_dcestimate,nb_geoDcPoly,nb_dataDcPoly,
                 nb_fineDce,dc_azimuth_time,dc_t0,dc_geoDcPoly,
                 dc_dataDcPoly,dc_rmserr,dc_rmserrAboveThres,dc_azstarttime,
@@ -524,8 +506,6 @@
     ds['data_rms_threshold'] = xr.DataArray(dc_rmserrAboveThres,dims=['n_estimates'])
     return ds
 
-=======
->>>>>>> c5bcf423
 
 def geolocation_grid(atrack, xtrack, values):
     """
@@ -635,7 +615,6 @@
         'args': ('annotation.atrack_time_range', 'annotation.atrack_size', 'annotation.xtrack_size',
                  'annotation.incidence_angle_mid_swath', 'annotation.azimuth_time_interval',
                  'annotation.slant_range_time_image', 'annotation.azimuthPixelSpacing', 'annotation.rangePixelSpacing')
-<<<<<<< HEAD
     },
     'doppler_estimate': {
         'func': doppler_centroid_estimates,
@@ -647,7 +626,4 @@
 
                  ),
     },
-=======
-    }
->>>>>>> c5bcf423
 }