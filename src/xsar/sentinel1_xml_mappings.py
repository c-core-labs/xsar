"""
xpath mapping from xml file, with convertion functions
"""

from datetime import datetime
import numpy as np
from scipy.interpolate import RectBivariateSpline, interp1d
from shapely.geometry import box
import pandas as pd
import xarray as xr
from numpy.polynomial import Polynomial
import warnings
import geopandas as gpd
from shapely.geometry import Polygon, Point
import os.path
import pyproj

namespaces = {
    "xfdu": "urn:ccsds:schema:xfdu:1",
    "s1sarl1": "http://www.esa.int/safe/sentinel-1.0/sentinel-1/sar/level-1",
    "s1sar": "http://www.esa.int/safe/sentinel-1.0/sentinel-1/sar",
    "s1": "http://www.esa.int/safe/sentinel-1.0/sentinel-1",
    "safe": "http://www.esa.int/safe/sentinel-1.0",
    "gml": "http://www.opengis.net/gml"
}

# xpath convertion function: they take only one args (list returned by xpath)
scalar = lambda x: x[0]
scalar_int = lambda x: int(x[0])
scalar_float = lambda x: float(x[0])
date_converter = lambda x: datetime.strptime(x[0], '%Y-%m-%dT%H:%M:%S.%f')
datetime64_array = lambda x: np.array([np.datetime64(date_converter([sx])) for sx in x])
int_1Darray_from_string = lambda x: np.fromstring(x[0], dtype=int, sep=' ')
float_2Darray_from_string_list = lambda x: np.vstack([np.fromstring(e, dtype=float, sep=' ') for e in x])
float_list_of_list_from_string = lambda x: [np.fromstring(e, dtype=float, sep=' ') for e in x]
int_1Darray_from_join_strings = lambda x: np.fromstring(" ".join(x), dtype=int, sep=' ')
float_1Darray_from_join_strings = lambda x: np.fromstring(" ".join(x), dtype=float, sep=' ')
int_array = lambda x: np.array(x, dtype=int)
<<<<<<< HEAD
float_array = lambda x: np.array(x, dtype=float)
bool_array = lambda x: np.array(x, dtype=bool)
=======
bool_array = lambda x: np.array(x, dtype=bool)
float_array = lambda x: np.array(x, dtype=float)
>>>>>>> e399796f
uniq_sorted = lambda x: np.array(sorted(set(x)))
ordered_category = lambda x: pd.Categorical(x).reorder_categories(x, ordered=True)
normpath = lambda paths: [os.path.normpath(p) for p in paths]


def or_ipf28(xpath):
    """change xpath to match ipf <2.8 or >2.9 (for noise range)"""
    xpath28 = xpath.replace('noiseRange', 'noise').replace('noiseAzimuth', 'noise')
    if xpath28 != xpath:
        xpath += " | %s" % xpath28
    return xpath


def list_poly_from_list_string_coords(str_coords_list):
    footprints = []
    for gmlpoly in str_coords_list:
        footprints.append(Polygon(
            [(float(lon), float(lat)) for lat, lon in [latlon.split(",")
                                                       for latlon in gmlpoly.split(" ")]]))
    return footprints


# xpath_mappings:
# first level key is xml file type
# second level key is variable name
# mappings may be 'xpath', or 'tuple(func,xpath)', or 'dict'
#  - xpath is an lxml xpath
#  - func is a decoder function fed by xpath
#  - dict is a nested dict, to create more hierarchy levels.
xpath_mappings = {
    "manifest": {
        'ipf_version': (scalar_float, '//xmlData/safe:processing/safe:facility/safe:software/@version'),
        'swath_type': (scalar, '//s1sarl1:instrumentMode/s1sarl1:mode'),
        'polarizations': (
            ordered_category, '//s1sarl1:standAloneProductInformation/s1sarl1:transmitterReceiverPolarisation'),
        'footprints': (list_poly_from_list_string_coords, '//safe:frame/safe:footPrint/gml:coordinates'),
        'product_type': (scalar, '//s1sarl1:standAloneProductInformation/s1sarl1:productType'),
        'mission': (scalar, '//safe:platform/safe:familyName'),
        'satellite': (scalar, '//safe:platform/safe:number'),
        'start_date': (date_converter, '//safe:acquisitionPeriod/safe:startTime'),
        'stop_date': (date_converter, '//safe:acquisitionPeriod/safe:stopTime'),
        'annotation_files': (
            normpath, '/xfdu:XFDU/dataObjectSection/*[@repID="s1Level1ProductSchema"]/byteStream/fileLocation/@href'),
        'measurement_files': (
            normpath,
            '/xfdu:XFDU/dataObjectSection/*[@repID="s1Level1MeasurementSchema"]/byteStream/fileLocation/@href'),
        'noise_files': (
            normpath, '/xfdu:XFDU/dataObjectSection/*[@repID="s1Level1NoiseSchema"]/byteStream/fileLocation/@href'),
        'calibration_files': (
            normpath,
            '/xfdu:XFDU/dataObjectSection/*[@repID="s1Level1CalibrationSchema"]/byteStream/fileLocation/@href')
    },
    'calibration': {
        'polarization': (scalar, '/calibration/adsHeader/polarisation'),
        # 'number_of_vector': '//calibration/calibrationVectorList/@count',
        'atrack': (np.array, '//calibration/calibrationVectorList/calibrationVector/line'),
        'xtrack': (int_1Darray_from_string, '//calibration/calibrationVectorList/calibrationVector[1]/pixel'),
        'sigma0_lut': (
            float_2Darray_from_string_list, '//calibration/calibrationVectorList/calibrationVector/sigmaNought'),
        'gamma0_lut': (float_2Darray_from_string_list, '//calibration/calibrationVectorList/calibrationVector/gamma')
    },
    'noise': {
        'polarization': (scalar, '/noise/adsHeader/polarisation'),
        'range': {
            'atrack': (int_array, or_ipf28('/noise/noiseRangeVectorList/noiseRangeVector/line')),
            'xtrack': (lambda x: [np.fromstring(s, dtype=int, sep=' ') for s in x],
                       or_ipf28('/noise/noiseRangeVectorList/noiseRangeVector/pixel')),
            'noiseLut': (
                lambda x: [np.fromstring(s, dtype=float, sep=' ') for s in x],
                or_ipf28('/noise/noiseRangeVectorList/noiseRangeVector/noiseRangeLut'))
        },
        'azi': {
            'swath': '/noise/noiseAzimuthVectorList/noiseAzimuthVector/swath',
            'atrack': (lambda x: [np.fromstring(str(s), dtype=int, sep=' ') for s in x],
                       '/noise/noiseAzimuthVectorList/noiseAzimuthVector/line'),
            'atrack_start': (int_array, '/noise/noiseAzimuthVectorList/noiseAzimuthVector/firstAzimuthLine'),
            'atrack_stop': (int_array, '/noise/noiseAzimuthVectorList/noiseAzimuthVector/lastAzimuthLine'),
            'xtrack_start': (int_array, '/noise/noiseAzimuthVectorList/noiseAzimuthVector/firstRangeSample'),
            'xtrack_stop': (int_array, '/noise/noiseAzimuthVectorList/noiseAzimuthVector/lastRangeSample'),
            'noiseLut': (
                lambda x: [np.fromstring(str(s), dtype=float, sep=' ') for s in x],
                '/noise/noiseAzimuthVectorList/noiseAzimuthVector/noiseAzimuthLut'),
        }
    },
    'annotation': {
        'atrack': (uniq_sorted, '/product/geolocationGrid/geolocationGridPointList/geolocationGridPoint/line'),
        'xtrack': (uniq_sorted, '/product/geolocationGrid/geolocationGridPointList/geolocationGridPoint/pixel'),
        'atrack_grid': (int_array, '/product/geolocationGrid/geolocationGridPointList/geolocationGridPoint/line'),
        'xtrack_grid': (int_array, '/product/geolocationGrid/geolocationGridPointList/geolocationGridPoint/pixel'),
        'incidence': (
            float_array, '/product/geolocationGrid/geolocationGridPointList/geolocationGridPoint/incidenceAngle'),
        'elevation': (
            float_array, '/product/geolocationGrid/geolocationGridPointList/geolocationGridPoint/elevationAngle'),
        'height': (float_array, '/product/geolocationGrid/geolocationGridPointList/geolocationGridPoint/height'),
        'azimuth_time': (
            datetime64_array, '/product/geolocationGrid/geolocationGridPointList/geolocationGridPoint/azimuthTime'),
        'slant_range_time': (
            float_array, '/product/geolocationGrid/geolocationGridPointList/geolocationGridPoint/slantRangeTime'),
        'longitude': (float_array, '/product/geolocationGrid/geolocationGridPointList/geolocationGridPoint/longitude'),
        'latitude': (float_array, '/product/geolocationGrid/geolocationGridPointList/geolocationGridPoint/latitude'),
        'polarization': (scalar, '/product/adsHeader/polarisation'),
        'atrack_time_range': (
            datetime64_array, '/product/imageAnnotation/imageInformation/*[contains(name(),"LineUtcTime")]'),
        'atrack_size': (scalar, '/product/imageAnnotation/imageInformation/numberOfLines'),
        'xtrack_size': (scalar, '/product/imageAnnotation/imageInformation/numberOfSamples'),
        'incidence_angle_mid_swath': (scalar_float, '/product/imageAnnotation/imageInformation/incidenceAngleMidSwath'),
        'azimuth_time_interval': (scalar_float, '/product/imageAnnotation/imageInformation/azimuthTimeInterval'),
        'slant_range_time_image': (scalar_float, '/product/imageAnnotation/imageInformation/slantRangeTime'),
        'rangePixelSpacing': (scalar_float, '/product/imageAnnotation/imageInformation/rangePixelSpacing'),
        'azimuthPixelSpacing': (scalar_float, '/product/imageAnnotation/imageInformation/azimuthPixelSpacing'),
        'denoised': (scalar, '/product/imageAnnotation/processingInformation/thermalNoiseCorrectionPerformed'),
        'pol': (scalar, '/product/adsHeader/polarisation'),
        'pass': (scalar, '/product/generalAnnotation/productInformation/pass'),
        'platform_heading': (scalar_float, '/product/generalAnnotation/productInformation/platformHeading'),
        'orbit_time': (datetime64_array, '//product/generalAnnotation/orbitList/orbit/time'),
        'orbit_frame': (np.array, '//product/generalAnnotation/orbitList/orbit/frame'),
        'orbit_pos_x': (float_array, '//product/generalAnnotation/orbitList/orbit/position/x'),
        'orbit_pos_y': (float_array, '//product/generalAnnotation/orbitList/orbit/position/y'),
        'orbit_pos_z': (float_array, '//product/generalAnnotation/orbitList/orbit/position/z'),
        'orbit_vel_x': (float_array, '//product/generalAnnotation/orbitList/orbit/velocity/x'),
        'orbit_vel_y': (float_array, '//product/generalAnnotation/orbitList/orbit/velocity/y'),
        'orbit_vel_z': (float_array, '//product/generalAnnotation/orbitList/orbit/velocity/z'),
<<<<<<< HEAD
=======
        'number_of_bursts': (scalar_int, '/product/swathTiming/burstList/@count'),
        'lines_per_burst': (scalar, '/product/swathTiming/linesPerBurst'),
        'samples_per_burst': (scalar, '/product/swathTiming/samplesPerBurst'),
        'all_bursts': (np.array, '//product/swathTiming/burstList/burst'),
        'burst_azimuthTime': (datetime64_array, '//product/swathTiming/burstList/burst/azimuthTime'),
        'burst_azimuthAnxTime': (float_array, '//product/swathTiming/burstList/burst/azimuthAnxTime'),
        'burst_sensingTime': (datetime64_array, '//product/swathTiming/burstList/burst/sensingTime'),
        'burst_byteOffset': (np.array, '//product/swathTiming/burstList/burst/byteOffset'),
        'burst_firstValidSample': (
            float_2Darray_from_string_list, '//product/swathTiming/burstList/burst/firstValidSample'),
        'burst_lastValidSample': (
            float_2Darray_from_string_list, '//product/swathTiming/burstList/burst/lastValidSample'),
>>>>>>> e399796f
        'nb_dcestimate': (scalar_int, '/product/dopplerCentroid/dcEstimateList/@count'),
        'nb_geoDcPoly': (
            scalar_int, '/product/dopplerCentroid/dcEstimateList/dcEstimate[1]/geometryDcPolynomial/@count'),
        'nb_dataDcPoly': (scalar_int, '/product/dopplerCentroid/dcEstimateList/dcEstimate[1]/dataDcPolynomial/@count'),
        'nb_fineDce': (scalar_int, '/product/dopplerCentroid/dcEstimateList/dcEstimate[1]/fineDceList/@count'),
        'dc_azimuth_time': (datetime64_array, '//product/dopplerCentroid/dcEstimateList/dcEstimate/azimuthTime'),
        'dc_t0': (np.array, '//product/dopplerCentroid/dcEstimateList/dcEstimate/t0'),
        'dc_geoDcPoly': (
<<<<<<< HEAD
            float_2Darray_from_string_list, '//product/dopplerCentroid/dcEstimateList/dcEstimate/geometryDcPolynomial'),
        'dc_dataDcPoly': (
            float_2Darray_from_string_list, '//product/dopplerCentroid/dcEstimateList/dcEstimate/dataDcPolynomial'),
=======
            float_list_of_list_from_string, '//product/dopplerCentroid/dcEstimateList/dcEstimate/geometryDcPolynomial'),
        'dc_dataDcPoly': (
            float_list_of_list_from_string, '//product/dopplerCentroid/dcEstimateList/dcEstimate/dataDcPolynomial'),
>>>>>>> e399796f
        'dc_rmserr': (np.array, '//product/dopplerCentroid/dcEstimateList/dcEstimate/dataDcRmsError'),
        'dc_rmserrAboveThres': (
            bool_array, '//product/dopplerCentroid/dcEstimateList/dcEstimate/dataDcRmsErrorAboveThreshold'),
        'dc_azstarttime': (
<<<<<<< HEAD
        datetime64_array, '//product/dopplerCentroid/dcEstimateList/dcEstimate/fineDceAzimuthStartTime'),
        'dc_azstoptime': (
        datetime64_array, '//product/dopplerCentroid/dcEstimateList/dcEstimate/fineDceAzimuthStopTime'),
=======
            datetime64_array, '//product/dopplerCentroid/dcEstimateList/dcEstimate/fineDceAzimuthStartTime'),
        'dc_azstoptime': (
            datetime64_array, '//product/dopplerCentroid/dcEstimateList/dcEstimate/fineDceAzimuthStopTime'),
>>>>>>> e399796f
        'dc_slantRangeTime': (
            float_array, '///product/dopplerCentroid/dcEstimateList/dcEstimate/fineDceList/fineDce/slantRangeTime'),
        'dc_frequency': (
            float_array, '///product/dopplerCentroid/dcEstimateList/dcEstimate/fineDceList/fineDce/frequency'),
    }
}


# compounds variables converters

def signal_lut(atrack, xtrack, lut):
    lut_f = RectBivariateSpline(atrack, xtrack, lut, kx=1, ky=1)
    return lut_f


class _NoiseLut:
    """small internal class that return a lut function(atracks, xtracks) defined on all the image, from blocks in the image"""

    def __init__(self, blocks):
        self.blocks = blocks

    def __call__(self, atracks, xtracks):
        """ return noise[a.size,x.size], by finding the intersection with blocks and calling the corresponding block.lut_f"""
        if len(self.blocks) == 0:
            # no noise (ie no azi noise for ipf < 2.9)
            return 1
        else:
            # the array to be returned
            noise = xr.DataArray(
                np.ones((atracks.size, xtracks.size)) * np.nan,
                dims=('atrack', 'xtrack'),
                coords={'atrack': atracks, 'xtrack': xtracks}
            )
            # find blocks that intersects with asked_box
            with warnings.catch_warnings():
                warnings.simplefilter("ignore")
                # the box coordinates of the returned array
                asked_box = box(max(0, atracks[0] - 0.5), max(0, xtracks[0] - 0.5), atracks[-1] + 0.5,
                                xtracks[-1] + 0.5)
                # set match_blocks as the non empty intersection with asked_box
                match_blocks = self.blocks.copy()
                match_blocks.geometry = self.blocks.geometry.intersection(asked_box)
                match_blocks = match_blocks[~match_blocks.is_empty]
            for i, block in match_blocks.iterrows():
                (sub_a_min, sub_x_min, sub_a_max, sub_x_max) = map(int, block.geometry.bounds)
                sub_a = atracks[(atracks >= sub_a_min) & (atracks <= sub_a_max)]
                sub_x = xtracks[(xtracks >= sub_x_min) & (xtracks <= sub_x_max)]
                noise.loc[dict(atrack=sub_a, xtrack=sub_x)] = block.lut_f(sub_a, sub_x)

        # values returned as np array
        return noise.values


def noise_lut_range(atracks, xtracks, noiseLuts):
    """

    Parameters
    ----------
    atracks: np.ndarray
        1D array of atracks. lut is defined at each atrack
    xtracks: list of np.ndarray
        arrays of xtracks. list length is same as xtracks. each array define xtracks where lut is defined
    noiseLuts: list of np.ndarray
        arrays of luts. Same structure as xtracks.

    Returns
    -------
    geopandas.GeoDataframe
        noise range geometry.
        'geometry' is the polygon where 'lut_f' is defined.
        attrs['type'] set to 'xtrack'


    """

    class Lut_box_range:
        def __init__(self, a_start, a_stop, x, l):
            self.atracks = np.arange(a_start, a_stop)
            self.xtracks = x
            self.area = box(a_start, x[0], a_stop, x[-1])
            self.lut_f = interp1d(x, l, kind='linear', fill_value=np.nan, assume_sorted=True, bounds_error=False)

        def __call__(self, atracks, xtracks):
            lut = np.tile(self.lut_f(xtracks), (atracks.size, 1))
            return lut

    blocks = []
    # atracks is where lut is defined. compute atracks interval validity
    atracks_start = (atracks - np.diff(atracks, prepend=0) / 2).astype(int)
    atracks_stop = np.ceil(
        atracks + np.diff(atracks, append=atracks[-1] + 1) / 2
    ).astype(int)  # end is not included in the interval
    atracks_stop[-1] = 65535  # be sure to include all image if last azimuth line, is not last azimuth image
    for a_start, a_stop, x, l in zip(atracks_start, atracks_stop, xtracks, noiseLuts):
        lut_f = Lut_box_range(a_start, a_stop, x, l)
        block = pd.Series(dict([
            ('lut_f', lut_f),
            ('geometry', lut_f.area)]))
        blocks.append(block)

    # to geopandas
    blocks = pd.concat(blocks, axis=1).T
    blocks = gpd.GeoDataFrame(blocks)

    return _NoiseLut(blocks)


def noise_lut_azi(atrack_azi, atrack_azi_start,
                  atrack_azi_stop,
                  xtrack_azi_start, xtrack_azi_stop, noise_azi_lut, swath):
    """

    Parameters
    ----------
    atrack_azi
    atrack_azi_start
    atrack_azi_stop
    xtrack_azi_start
    xtrack_azi_stop
    noise_azi_lut
    swath

    Returns
    -------
    geopandas.GeoDataframe
        noise range geometry.
        'geometry' is the polygon where 'lut_f' is defined.
        attrs['type'] set to 'atrack'
    """

    class Lut_box_azi:
        def __init__(self, sw, a, a_start, a_stop, x_start, x_stop, lut):
            self.atracks = a
            self.xtracks = np.arange(x_start, x_stop + 1)
            self.area = box(max(0, a_start - 0.5), max(0, x_start - 0.5), a_stop + 0.5, x_stop + 0.5)
            if len(lut) > 1:
                self.lut_f = interp1d(a, lut, kind='linear', fill_value='extrapolate', assume_sorted=True,
                                      bounds_error=False)
            else:
                # not enought values to do interpolation
                # noise will be constant on this box!
                self.lut_f = lambda _a: lut

        def __call__(self, atracks, xtracks):
            return np.tile(self.lut_f(atracks), (xtracks.size, 1)).T

    blocks = []
    for sw, a, a_start, a_stop, x_start, x_stop, lut in zip(swath, atrack_azi, atrack_azi_start, atrack_azi_stop,
                                                            xtrack_azi_start,
                                                            xtrack_azi_stop, noise_azi_lut):
        lut_f = Lut_box_azi(sw, a, a_start, a_stop, x_start, x_stop, lut)
        block = pd.Series(dict([
            ('lut_f', lut_f),
            ('geometry', lut_f.area)]))
        blocks.append(block)

    if len(blocks) == 0:
        # no azi noise (ipf < 2.9) or WV
        blocks.append(pd.Series(dict([
            ('atracks', np.array([])),
            ('xtracks', np.array([])),
            ('lut_f', lambda a, x: 1),
            ('geometry', box(0, 0, 65535, 65535))])))  # arbitrary large box (bigger than whole image)

    # to geopandas
    blocks = pd.concat(blocks, axis=1).T
    blocks = gpd.GeoDataFrame(blocks)

    return _NoiseLut(blocks)


def annotation_angle(atrack, xtrack, angle):
    lut = angle.reshape(atrack.size, xtrack.size)
    lut_f = RectBivariateSpline(atrack, xtrack, lut, kx=1, ky=1)
    return lut_f


def datetime64_array(dates):
    """list of datetime to np.datetime64 array"""
    return np.array([np.datetime64(d) for d in dates])


def df_files(annotation_files, measurement_files, noise_files, calibration_files):
    # get polarizations and file number from filename
    pols = [os.path.basename(f).split('-')[3].upper() for f in annotation_files]
    num = [int(os.path.splitext(os.path.basename(f))[0].split('-')[8]) for f in annotation_files]
    dsid = [os.path.basename(f).split('-')[1].upper() for f in annotation_files]

    # check that dsid are spatialy uniques (i.e. there is only one dsid per geographic position)
    # some SAFES like WV, dsid are not uniques ('WV1' and 'WV2')
    # we want them uniques, and compatibles with gdal sentinel driver (ie 'WV_012')
    pols_count = len(set(pols))
    subds_count = len(annotation_files) // pols_count
    dsid_count = len(set(dsid))
    if dsid_count != subds_count:
        dsid_rad = dsid[0][:-1]  # WV
        dsid = ["%s_%03d" % (dsid_rad, n) for n in num]
        assert len(set(dsid)) == subds_count  # probably an unknown mode we need to handle

    df = pd.DataFrame(
        {
            'polarization': pols,
            'dsid': dsid,
            'annotation': annotation_files,
            'measurement': measurement_files,
            'noise': noise_files,
            'calibration': calibration_files
        },
        index=num
    )
    return df

def orbit(time, frame, pos_x, pos_y, pos_z, vel_x, vel_y, vel_z,orbit_pass,platform_heading):
    """
    Returns
    -------
    geopandas.GeoDataFrame
        with 'geometry' as position, 'time' as index, 'velocity' as velocity, and 'geocent' as crs.
    """

    if (frame[0] != 'Earth Fixed') or (np.unique(frame).size != 1):
        raise NotImplementedError('All orbit frames must be of type "Earth Fixed"')

    crs = pyproj.crs.CRS(proj='geocent', ellps='WGS84', datum='WGS84')

    gdf = gpd.GeoDataFrame(
        {
            'velocity': list(map(Point, zip(vel_x,vel_y,vel_z)))
        },
        geometry=list(map(Point, zip(pos_x,pos_y,pos_z))),
        crs=crs,
        index=time
    )

    gdf.attrs = {
        'orbit_pass': orbit_pass,
        'platform_heading': platform_heading
    }

    return gdf

<<<<<<< HEAD
=======
def image(atrack_time_range, atrack_size, xtrack_size, incidence_angle_mid_swath, azimuth_time_interval,
          slant_range_time_image, azimuthPixelSpacing, rangePixelSpacing):

    return {
        'atrack_time_range': atrack_time_range,
        'shape': (atrack_size, xtrack_size),
        'pixel_spacing': (azimuthPixelSpacing, rangePixelSpacing),
        'incidence_angle_mid_swath': incidence_angle_mid_swath,
        'azimuth_time_interval': azimuth_time_interval,
        'slant_range_time_image': slant_range_time_image,
    }

def bursts(lines_per_burst, samples_per_burst, burst_azimuthTime, burst_azimuthAnxTime, burst_sensingTime,
           burst_byteOffset, burst_firstValidSample, burst_lastValidSample):
    """return burst as an xarray dataset"""

    if (lines_per_burst == 0) and (samples_per_burst == 0):
        return None

    # convert to float, so we can use NaN as missing value, instead of -1
    burst_firstValidSample = burst_firstValidSample.astype(float)
    burst_lastValidSample = burst_lastValidSample.astype(float)
    burst_firstValidSample[burst_firstValidSample == -1] = np.nan
    burst_lastValidSample[burst_lastValidSample == -1] = np.nan
    nbursts = len(burst_azimuthTime)
    valid_locations = np.empty((nbursts, 4), dtype='int32')
    for ibur in range(nbursts):
        fvs = burst_firstValidSample[ibur, :]
        lvs = burst_lastValidSample[ibur, :]
        #valind = np.where((fvs != -1) | (lvs != -1))[0]
        valind = np.where(np.isfinite(fvs) | np.isfinite(lvs))[0]
        valloc = [ibur * lines_per_burst + valind.min(), fvs[valind].min(),
                  ibur * lines_per_burst + valind.max(), lvs[valind].max()]
        valid_locations[ibur, :] = valloc
    da = xr.Dataset(
        {
            'azimuthTime': ('burst', burst_azimuthTime),
            'azimuthAnxTime': ('burst', burst_azimuthAnxTime),
            'sensingTime': ('burst', burst_sensingTime),
            'byteOffset': ('burst', burst_byteOffset),
            'firstValidSample': (['burst', 'xtrack'], burst_firstValidSample),
            'lastValidSample': (['burst', 'xtrack'], burst_lastValidSample),
            'valid_location': xr.DataArray(dims=['burst', 'limits'], data=valid_locations,
                                           attrs={
                                               'description': 'start atrack index, start xtrack index, stop atrack index, stop xtrack index'}),
        }
    )
    return da
>>>>>>> e399796f

def doppler_centroid_estimates(nb_dcestimate,nb_geoDcPoly,nb_dataDcPoly,
                nb_fineDce,dc_azimuth_time,dc_t0,dc_geoDcPoly,
                dc_dataDcPoly,dc_rmserr,dc_rmserrAboveThres,dc_azstarttime,
                dc_azstoptime,dc_slantRangeTime,dc_frequency):
    """
<<<<<<< HEAD

=======
>>>>>>> e399796f
    :param nb_dcestimate:
    :param nb_geoDcPoly:
    :param nb_dataDcPoly:
    :param nb_fineDce:
    :param dc_azimuth_time:
    :param dc_t0:
    :param dc_geoDcPoly:
    :param dc_dataDcPoly:
    :param dc_rmserr:
    :param dc_rmserrAboveThres:
    :param dc_azstarttime:
    :param dc_azstoptime:
    :param dc_slantRangeTime:
    :param dc_frequency:
    :return:
    """
    ds = xr.Dataset()
    ds['t0'] = xr.DataArray(dc_t0.astype(float),dims=['n_estimates'])
    ds['geo_polynom'] = xr.DataArray([Polynomial(p) for p in dc_geoDcPoly],dims=['n_estimates'])
    ds['data_polynom'] = xr.DataArray([Polynomial(p) for p in dc_dataDcPoly],dims=['n_estimates'])
    dims = (nb_dcestimate, nb_fineDce)
    ds['azimuth_time'] = xr.DataArray(dc_azimuth_time,dims=['n_estimates'])
    ds['azimuth_time_start'] =  xr.DataArray(dc_azstarttime,dims=['n_estimates'])
    ds['azimuth_time_stop'] = xr.DataArray(dc_azstoptime, dims=['n_estimates'])
    ds['data_rms'] = xr.DataArray(dc_rmserr.astype(float),dims=['n_estimates'])
    ds['slant_range_time'] = xr.DataArray(dc_slantRangeTime.reshape(dims),dims=['n_estimates','nb_fine_dce'])
    ds['frequency'] = xr.DataArray(dc_frequency.reshape(dims), dims=['n_estimates', 'nb_fine_dce'])
    ds['data_rms_threshold'] = xr.DataArray(dc_rmserrAboveThres,dims=['n_estimates'])
<<<<<<< HEAD

    # for iline in range(nb_dcestimate):
    #     strtime = dc_azimuth_time[iline]
    #     ds['azimuth_time'].values[iline, :] = strtime2numtime(strtime)
    #     strtime = dc_azstarttime[iline]
    #     ds['azimuth_time_start'].values[iline] = strtime2numtime(strtime)
    #     strtime = dc_azstoptime[iline]
    #     ds['azimuth_time_stop'].values[iline] = strtime2numtime(strtime)
    ds.attrs['description'] = 'annotations for Doppler centroid estimates'
    #ds.attrs['n_estimates'] = len(ds['t0'])
    #ds.attrs['n_fineDCE'] = nb_fineDce
    #ds.attrs['ngeocoeffs'] = nb_geoDcPoly
    #ds.attrs['ndatacoeffs'] = nb_dataDcPoly
    return ds

=======
    return ds


def geolocation_grid(atrack, xtrack, values):
    """

    Parameters
    ----------
    atrack: np.ndarray
        1D array of atrack dimension
    xtrack: np.ndarray

    Returns
    -------
    xarray.DataArray
        with atrack and xtrack coordinates, and values as 2D

    """
    shape = (atrack.size, xtrack.size)
    values = np.reshape(values, shape)
    return xr.DataArray(values, dims=['atrack', 'xtrack'], coords={'atrack': atrack, 'xtrack': xtrack})
>>>>>>> e399796f

# dict of compounds variables.
# compounds variables are variables composed of several variables.
# the key is the variable name, and the value is a python structure,
# where leaves are jmespath in xpath_mappings
compounds_vars = {
    'safe_attributes': {
        'ipf_version': 'manifest.ipf_version',
        'swath_type': 'manifest.swath_type',
        'polarizations': 'manifest.polarizations',
        'product_type': 'manifest.product_type',
        'mission': 'manifest.mission',
        'satellite': 'manifest.satellite',
        'start_date': 'manifest.start_date',
        'stop_date': 'manifest.stop_date',
        'footprints': 'manifest.footprints'
    },
    'files': {
        'func': df_files,
        'args': (
            'manifest.annotation_files', 'manifest.measurement_files', 'manifest.noise_files',
            'manifest.calibration_files')
    },
    'sigma0_lut': {
        'func': signal_lut,
        'args': ('calibration.atrack', 'calibration.xtrack', 'calibration.sigma0_lut')
    },
    'gamma0_lut': {
        'func': signal_lut,
        'args': ('calibration.atrack', 'calibration.xtrack', 'calibration.gamma0_lut')
    },
    'noise_lut_range': {
        'func': noise_lut_range,
        'args': ('noise.range.atrack', 'noise.range.xtrack', 'noise.range.noiseLut')
    },
    'noise_lut_azi': {
        'func': noise_lut_azi,
        'args': (
            'noise.azi.atrack', 'noise.azi.atrack_start', 'noise.azi.atrack_stop',
            'noise.azi.xtrack_start',
            'noise.azi.xtrack_stop', 'noise.azi.noiseLut',
            'noise.azi.swath')
    },
    'denoised': ('annotation.pol', 'annotation.denoised'),
    'incidence': {
        'func': annotation_angle,
        'args': ('annotation.atrack', 'annotation.xtrack', 'annotation.incidence')
    },
    'elevation': {
        'func': annotation_angle,
        'args': ('annotation.atrack', 'annotation.xtrack', 'annotation.elevation')
    },
<<<<<<< HEAD
=======
    'longitude': {
        'func': geolocation_grid,
        'args': ('annotation.atrack', 'annotation.xtrack', 'annotation.longitude')
    },
    'latitude': {
        'func': geolocation_grid,
        'args': ('annotation.atrack', 'annotation.xtrack', 'annotation.latitude')
    },
    'height': {
        'func': geolocation_grid,
        'args': ('annotation.atrack', 'annotation.xtrack', 'annotation.height')
    },
    'azimuth_time': {
        'func': geolocation_grid,
        'args': ('annotation.atrack', 'annotation.xtrack', 'annotation.azimuth_time')
    },
    'slant_range_time': {
        'func': geolocation_grid,
        'args': ('annotation.atrack', 'annotation.xtrack', 'annotation.slant_range_time')
    },
    'bursts': {
        'func': bursts,
        'args': ('annotation.lines_per_burst', 'annotation. samples_per_burst', 'annotation. burst_azimuthTime',
                 'annotation. burst_azimuthAnxTime', 'annotation. burst_sensingTime', 'annotation.burst_byteOffset',
                 'annotation. burst_firstValidSample', 'annotation.burst_lastValidSample')
    },
    'orbit': {
        'func': orbit,
        'args': ('annotation.orbit_time', 'annotation.orbit_frame',
                 'annotation.orbit_pos_x', 'annotation.orbit_pos_y', 'annotation.orbit_pos_z',
                 'annotation.orbit_vel_x', 'annotation.orbit_vel_y', 'annotation.orbit_vel_z',
                 'annotation.pass','annotation.platform_heading')
    },
    'image': {
        'func': image,
        'args': ('annotation.atrack_time_range', 'annotation.atrack_size', 'annotation.xtrack_size',
                 'annotation.incidence_angle_mid_swath', 'annotation.azimuth_time_interval',
                 'annotation.slant_range_time_image', 'annotation.azimuthPixelSpacing', 'annotation.rangePixelSpacing')
    },
>>>>>>> e399796f
    'doppler_estimate': {
        'func': doppler_centroid_estimates,
        'args': ('annotation.nb_dcestimate', 'annotation.nb_geoDcPoly', 'annotation.nb_dataDcPoly',
                 'annotation.nb_fineDce', 'annotation.dc_azimuth_time', 'annotation.dc_t0', 'annotation.dc_geoDcPoly',
                 'annotation.dc_dataDcPoly', 'annotation.dc_rmserr', 'annotation.dc_rmserrAboveThres',
                 'annotation.dc_azstarttime',
                 'annotation.dc_azstoptime', 'annotation.dc_slantRangeTime', 'annotation.dc_frequency'

                 ),
    },
<<<<<<< HEAD
    'orbit': {
        'func': orbit,
        'args': ('annotation.orbit_time', 'annotation.orbit_frame',
                 'annotation.orbit_pos_x', 'annotation.orbit_pos_y', 'annotation.orbit_pos_z',
                 'annotation.orbit_vel_x', 'annotation.orbit_vel_y', 'annotation.orbit_vel_z',
                 'annotation.pass','annotation.platform_heading')
    },
=======
>>>>>>> e399796f
}<|MERGE_RESOLUTION|>--- conflicted
+++ resolved
@@ -36,13 +36,8 @@
 int_1Darray_from_join_strings = lambda x: np.fromstring(" ".join(x), dtype=int, sep=' ')
 float_1Darray_from_join_strings = lambda x: np.fromstring(" ".join(x), dtype=float, sep=' ')
 int_array = lambda x: np.array(x, dtype=int)
-<<<<<<< HEAD
-float_array = lambda x: np.array(x, dtype=float)
-bool_array = lambda x: np.array(x, dtype=bool)
-=======
 bool_array = lambda x: np.array(x, dtype=bool)
 float_array = lambda x: np.array(x, dtype=float)
->>>>>>> e399796f
 uniq_sorted = lambda x: np.array(sorted(set(x)))
 ordered_category = lambda x: pd.Categorical(x).reorder_categories(x, ordered=True)
 normpath = lambda paths: [os.path.normpath(p) for p in paths]
@@ -130,8 +125,6 @@
     'annotation': {
         'atrack': (uniq_sorted, '/product/geolocationGrid/geolocationGridPointList/geolocationGridPoint/line'),
         'xtrack': (uniq_sorted, '/product/geolocationGrid/geolocationGridPointList/geolocationGridPoint/pixel'),
-        'atrack_grid': (int_array, '/product/geolocationGrid/geolocationGridPointList/geolocationGridPoint/line'),
-        'xtrack_grid': (int_array, '/product/geolocationGrid/geolocationGridPointList/geolocationGridPoint/pixel'),
         'incidence': (
             float_array, '/product/geolocationGrid/geolocationGridPointList/geolocationGridPoint/incidenceAngle'),
         'elevation': (
@@ -146,13 +139,6 @@
         'polarization': (scalar, '/product/adsHeader/polarisation'),
         'atrack_time_range': (
             datetime64_array, '/product/imageAnnotation/imageInformation/*[contains(name(),"LineUtcTime")]'),
-        'atrack_size': (scalar, '/product/imageAnnotation/imageInformation/numberOfLines'),
-        'xtrack_size': (scalar, '/product/imageAnnotation/imageInformation/numberOfSamples'),
-        'incidence_angle_mid_swath': (scalar_float, '/product/imageAnnotation/imageInformation/incidenceAngleMidSwath'),
-        'azimuth_time_interval': (scalar_float, '/product/imageAnnotation/imageInformation/azimuthTimeInterval'),
-        'slant_range_time_image': (scalar_float, '/product/imageAnnotation/imageInformation/slantRangeTime'),
-        'rangePixelSpacing': (scalar_float, '/product/imageAnnotation/imageInformation/rangePixelSpacing'),
-        'azimuthPixelSpacing': (scalar_float, '/product/imageAnnotation/imageInformation/azimuthPixelSpacing'),
         'denoised': (scalar, '/product/imageAnnotation/processingInformation/thermalNoiseCorrectionPerformed'),
         'pol': (scalar, '/product/adsHeader/polarisation'),
         'pass': (scalar, '/product/generalAnnotation/productInformation/pass'),
@@ -165,8 +151,6 @@
         'orbit_vel_x': (float_array, '//product/generalAnnotation/orbitList/orbit/velocity/x'),
         'orbit_vel_y': (float_array, '//product/generalAnnotation/orbitList/orbit/velocity/y'),
         'orbit_vel_z': (float_array, '//product/generalAnnotation/orbitList/orbit/velocity/z'),
-<<<<<<< HEAD
-=======
         'number_of_bursts': (scalar_int, '/product/swathTiming/burstList/@count'),
         'lines_per_burst': (scalar, '/product/swathTiming/linesPerBurst'),
         'samples_per_burst': (scalar, '/product/swathTiming/samplesPerBurst'),
@@ -179,7 +163,6 @@
             float_2Darray_from_string_list, '//product/swathTiming/burstList/burst/firstValidSample'),
         'burst_lastValidSample': (
             float_2Darray_from_string_list, '//product/swathTiming/burstList/burst/lastValidSample'),
->>>>>>> e399796f
         'nb_dcestimate': (scalar_int, '/product/dopplerCentroid/dcEstimateList/@count'),
         'nb_geoDcPoly': (
             scalar_int, '/product/dopplerCentroid/dcEstimateList/dcEstimate[1]/geometryDcPolynomial/@count'),
@@ -188,28 +171,16 @@
         'dc_azimuth_time': (datetime64_array, '//product/dopplerCentroid/dcEstimateList/dcEstimate/azimuthTime'),
         'dc_t0': (np.array, '//product/dopplerCentroid/dcEstimateList/dcEstimate/t0'),
         'dc_geoDcPoly': (
-<<<<<<< HEAD
-            float_2Darray_from_string_list, '//product/dopplerCentroid/dcEstimateList/dcEstimate/geometryDcPolynomial'),
-        'dc_dataDcPoly': (
-            float_2Darray_from_string_list, '//product/dopplerCentroid/dcEstimateList/dcEstimate/dataDcPolynomial'),
-=======
             float_list_of_list_from_string, '//product/dopplerCentroid/dcEstimateList/dcEstimate/geometryDcPolynomial'),
         'dc_dataDcPoly': (
             float_list_of_list_from_string, '//product/dopplerCentroid/dcEstimateList/dcEstimate/dataDcPolynomial'),
->>>>>>> e399796f
         'dc_rmserr': (np.array, '//product/dopplerCentroid/dcEstimateList/dcEstimate/dataDcRmsError'),
         'dc_rmserrAboveThres': (
             bool_array, '//product/dopplerCentroid/dcEstimateList/dcEstimate/dataDcRmsErrorAboveThreshold'),
         'dc_azstarttime': (
-<<<<<<< HEAD
-        datetime64_array, '//product/dopplerCentroid/dcEstimateList/dcEstimate/fineDceAzimuthStartTime'),
-        'dc_azstoptime': (
-        datetime64_array, '//product/dopplerCentroid/dcEstimateList/dcEstimate/fineDceAzimuthStopTime'),
-=======
             datetime64_array, '//product/dopplerCentroid/dcEstimateList/dcEstimate/fineDceAzimuthStartTime'),
         'dc_azstoptime': (
             datetime64_array, '//product/dopplerCentroid/dcEstimateList/dcEstimate/fineDceAzimuthStopTime'),
->>>>>>> e399796f
         'dc_slantRangeTime': (
             float_array, '///product/dopplerCentroid/dcEstimateList/dcEstimate/fineDceList/fineDce/slantRangeTime'),
         'dc_frequency': (
@@ -451,8 +422,6 @@
 
     return gdf
 
-<<<<<<< HEAD
-=======
 def image(atrack_time_range, atrack_size, xtrack_size, incidence_angle_mid_swath, azimuth_time_interval,
           slant_range_time_image, azimuthPixelSpacing, rangePixelSpacing):
 
@@ -501,17 +470,12 @@
         }
     )
     return da
->>>>>>> e399796f
 
 def doppler_centroid_estimates(nb_dcestimate,nb_geoDcPoly,nb_dataDcPoly,
                 nb_fineDce,dc_azimuth_time,dc_t0,dc_geoDcPoly,
                 dc_dataDcPoly,dc_rmserr,dc_rmserrAboveThres,dc_azstarttime,
                 dc_azstoptime,dc_slantRangeTime,dc_frequency):
     """
-<<<<<<< HEAD
-
-=======
->>>>>>> e399796f
     :param nb_dcestimate:
     :param nb_geoDcPoly:
     :param nb_dataDcPoly:
@@ -540,23 +504,6 @@
     ds['slant_range_time'] = xr.DataArray(dc_slantRangeTime.reshape(dims),dims=['n_estimates','nb_fine_dce'])
     ds['frequency'] = xr.DataArray(dc_frequency.reshape(dims), dims=['n_estimates', 'nb_fine_dce'])
     ds['data_rms_threshold'] = xr.DataArray(dc_rmserrAboveThres,dims=['n_estimates'])
-<<<<<<< HEAD
-
-    # for iline in range(nb_dcestimate):
-    #     strtime = dc_azimuth_time[iline]
-    #     ds['azimuth_time'].values[iline, :] = strtime2numtime(strtime)
-    #     strtime = dc_azstarttime[iline]
-    #     ds['azimuth_time_start'].values[iline] = strtime2numtime(strtime)
-    #     strtime = dc_azstoptime[iline]
-    #     ds['azimuth_time_stop'].values[iline] = strtime2numtime(strtime)
-    ds.attrs['description'] = 'annotations for Doppler centroid estimates'
-    #ds.attrs['n_estimates'] = len(ds['t0'])
-    #ds.attrs['n_fineDCE'] = nb_fineDce
-    #ds.attrs['ngeocoeffs'] = nb_geoDcPoly
-    #ds.attrs['ndatacoeffs'] = nb_dataDcPoly
-    return ds
-
-=======
     return ds
 
 
@@ -578,7 +525,6 @@
     shape = (atrack.size, xtrack.size)
     values = np.reshape(values, shape)
     return xr.DataArray(values, dims=['atrack', 'xtrack'], coords={'atrack': atrack, 'xtrack': xtrack})
->>>>>>> e399796f
 
 # dict of compounds variables.
 # compounds variables are variables composed of several variables.
@@ -631,8 +577,6 @@
         'func': annotation_angle,
         'args': ('annotation.atrack', 'annotation.xtrack', 'annotation.elevation')
     },
-<<<<<<< HEAD
-=======
     'longitude': {
         'func': geolocation_grid,
         'args': ('annotation.atrack', 'annotation.xtrack', 'annotation.longitude')
@@ -672,7 +616,6 @@
                  'annotation.incidence_angle_mid_swath', 'annotation.azimuth_time_interval',
                  'annotation.slant_range_time_image', 'annotation.azimuthPixelSpacing', 'annotation.rangePixelSpacing')
     },
->>>>>>> e399796f
     'doppler_estimate': {
         'func': doppler_centroid_estimates,
         'args': ('annotation.nb_dcestimate', 'annotation.nb_geoDcPoly', 'annotation.nb_dataDcPoly',
@@ -683,14 +626,4 @@
 
                  ),
     },
-<<<<<<< HEAD
-    'orbit': {
-        'func': orbit,
-        'args': ('annotation.orbit_time', 'annotation.orbit_frame',
-                 'annotation.orbit_pos_x', 'annotation.orbit_pos_y', 'annotation.orbit_pos_z',
-                 'annotation.orbit_vel_x', 'annotation.orbit_vel_y', 'annotation.orbit_vel_z',
-                 'annotation.pass','annotation.platform_heading')
-    },
-=======
->>>>>>> e399796f
 }